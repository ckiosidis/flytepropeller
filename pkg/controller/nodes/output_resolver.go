--- conflicted
+++ resolved
@@ -53,21 +53,6 @@
 		actualVar = variable
 	}
 
-<<<<<<< HEAD
-	outputsFileRef = v1alpha1.GetOutputsFile(nodeStatus.GetDataDir())
-	if index == nil {
-		return resolveSingleOutput(ctx, r.store, n.GetID(), outputsFileRef, actualVar)
-	} else {
-		return resolveSubtaskOutput(ctx, r.store, n.GetID(), outputsFileRef, *index, actualVar)
-	}
-}
-
-func resolveSubtaskOutput(ctx context.Context, store storage.ProtobufStore, nodeId string, outputsFileRef storage.DataReference,
-	idx int, varName string) (*core.Literal, error) {
-	d := &core.LiteralMap{}
-	if err := store.ReadProtobuf(ctx, outputsFileRef, d); err != nil {
-		return nil, errors.Wrapf(errors.CausedByError, nodeId, err, "Failed to GetPrevious data from dataDir [%v]",
-=======
 	if index == nil {
 		return resolveSingleOutput(ctx, r.store, n.GetID(), outputsFileRef, actualVar)
 	}
@@ -80,87 +65,52 @@
 	// TODO we should do a head before read and if head results in not found then fail
 	if err := store.ReadProtobuf(ctx, outputsFileRef, d); err != nil {
 		return nil, errors.Wrapf(errors.CausedByError, nodeID, err, "Failed to GetPrevious data from dataDir [%v]",
->>>>>>> 6ccc4f33
 			outputsFileRef)
 	}
 
 	if d.Literals == nil {
-<<<<<<< HEAD
-		return nil, errors.Errorf(errors.OutputsNotFoundError, nodeId,
-=======
 		return nil, errors.Errorf(errors.OutputsNotFoundError, nodeID,
->>>>>>> 6ccc4f33
 			"Outputs not found at [%v]", outputsFileRef)
 	}
 
 	l, ok := d.Literals[varName]
 	if !ok {
-<<<<<<< HEAD
-		return nil, errors.Errorf(errors.BadSpecificationError, nodeId, "Output of array tasks is expected to be "+
-=======
 		return nil, errors.Errorf(errors.BadSpecificationError, nodeID, "Output of array tasks is expected to be "+
->>>>>>> 6ccc4f33
 			"a single literal map entry named 'array' of type LiteralCollection.")
 	}
 
 	if l.GetCollection() == nil {
-<<<<<<< HEAD
-		return nil, errors.Errorf(errors.BadSpecificationError, nodeId, "Output of array tasks of key 'array' "+
-=======
 		return nil, errors.Errorf(errors.BadSpecificationError, nodeID, "Output of array tasks of key 'array' "+
->>>>>>> 6ccc4f33
 			"is of type [%v]. LiteralCollection is expected.", reflect.TypeOf(l.GetValue()))
 	}
 
 	literals := l.GetCollection().Literals
 	if idx >= len(literals) {
-<<<<<<< HEAD
-		return nil, errors.Errorf(errors.OutputsNotFoundError, nodeId, "Failed to find [%v[%v].%v]",
-			nodeId, idx, varName)
-=======
 		return nil, errors.Errorf(errors.OutputsNotFoundError, nodeID, "Failed to find [%v[%v].%v]",
 			nodeID, idx, varName)
->>>>>>> 6ccc4f33
 	}
 
 	return literals[idx], nil
 }
 
-<<<<<<< HEAD
-func resolveSingleOutput(ctx context.Context, store storage.ProtobufStore, nodeId string, outputsFileRef storage.DataReference,
-=======
 func resolveSingleOutput(ctx context.Context, store storage.ProtobufStore, nodeID string, outputsFileRef storage.DataReference,
->>>>>>> 6ccc4f33
 	varName string) (*core.Literal, error) {
 
 	d := &core.LiteralMap{}
 	if err := store.ReadProtobuf(ctx, outputsFileRef, d); err != nil {
-<<<<<<< HEAD
-		return nil, errors.Wrapf(errors.CausedByError, nodeId, err, "Failed to GetPrevious data from dataDir [%v]",
-=======
 		return nil, errors.Wrapf(errors.CausedByError, nodeID, err, "Failed to GetPrevious data from dataDir [%v]",
->>>>>>> 6ccc4f33
 			outputsFileRef)
 	}
 
 	if d.Literals == nil {
-<<<<<<< HEAD
-		return nil, errors.Errorf(errors.OutputsNotFoundError, nodeId,
-=======
 		return nil, errors.Errorf(errors.OutputsNotFoundError, nodeID,
->>>>>>> 6ccc4f33
 			"Outputs not found at [%v]", outputsFileRef)
 	}
 
 	l, ok := d.Literals[varName]
 	if !ok {
-<<<<<<< HEAD
-		return nil, errors.Errorf(errors.OutputsNotFoundError, nodeId,
-			"Failed to find [%v].[%v]", nodeId, varName)
-=======
 		return nil, errors.Errorf(errors.OutputsNotFoundError, nodeID,
 			"Failed to find [%v].[%v]", nodeID, varName)
->>>>>>> 6ccc4f33
 	}
 
 	return l, nil
