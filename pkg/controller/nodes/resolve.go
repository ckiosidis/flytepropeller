--- conflicted
+++ resolved
@@ -75,10 +75,7 @@
 func Resolve(ctx context.Context, outputResolver OutputResolver, w v1alpha1.ExecutableWorkflow, nodeID v1alpha1.NodeID, bindings []*v1alpha1.Binding) (*core.LiteralMap, error) {
 	literalMap := make(map[string]*core.Literal, len(bindings))
 	for _, binding := range bindings {
-<<<<<<< HEAD
-=======
 		varName := binding.GetVar()
->>>>>>> 06fc1aa0
 		l, err := ResolveBindingData(ctx, outputResolver, w, binding.GetBinding())
 		if err != nil {
 			l, err = ResolveBindingData(ctx, outputResolver, w, binding.GetBinding())
