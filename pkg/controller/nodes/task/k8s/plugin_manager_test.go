package k8s

import (
	"context"
	"errors"
	"fmt"
	"testing"

	"k8s.io/client-go/kubernetes/scheme"

	"github.com/lyft/flyteplugins/go/tasks/pluginmachinery/flytek8s"
	"github.com/lyft/flytestdlib/contextutils"
	"github.com/lyft/flytestdlib/promutils/labeled"

	"github.com/lyft/flyteplugins/go/tasks/pluginmachinery/flytek8s/config"
	"github.com/lyft/flyteplugins/go/tasks/pluginmachinery/io"
	"github.com/lyft/flytepropeller/pkg/controller/nodes/task/backoff"
	"github.com/lyft/flytestdlib/promutils"
	k8serrors "k8s.io/apimachinery/pkg/api/errors"
	"k8s.io/apimachinery/pkg/api/resource"
	"k8s.io/apimachinery/pkg/runtime"
	"k8s.io/apimachinery/pkg/runtime/schema"
	"sigs.k8s.io/controller-runtime/pkg/cache/informertest"
	"sigs.k8s.io/controller-runtime/pkg/client"

	pluginsCore "github.com/lyft/flyteplugins/go/tasks/pluginmachinery/core"
	pluginsCoreMock "github.com/lyft/flyteplugins/go/tasks/pluginmachinery/core/mocks"
	"github.com/lyft/flyteplugins/go/tasks/pluginmachinery/k8s"
	pluginsk8sMock "github.com/lyft/flyteplugins/go/tasks/pluginmachinery/k8s/mocks"

	"github.com/stretchr/testify/mock"
	v1 "k8s.io/api/core/v1"
	v12 "k8s.io/apimachinery/pkg/apis/meta/v1"

	"github.com/lyft/flyteidl/gen/pb-go/flyteidl/core"
	"github.com/stretchr/testify/assert"
	metav1 "k8s.io/apimachinery/pkg/apis/meta/v1"
	k8stypes "k8s.io/apimachinery/pkg/types"
	"sigs.k8s.io/controller-runtime/pkg/client/fake"

	"github.com/lyft/flytepropeller/pkg/controller/executors/mocks"
)

type extendedFakeClient struct {
	client.Client
	CreateError error
	GetError    error
	DeleteError error
}

func (e extendedFakeClient) Create(ctx context.Context, obj runtime.Object, opts ...client.CreateOption) error {
	if e.CreateError != nil {
		return e.CreateError
	}
	return e.Client.Create(ctx, obj)
}

func (e extendedFakeClient) Get(ctx context.Context, key client.ObjectKey, obj runtime.Object) error {
	if e.GetError != nil {
		return e.GetError
	}
	return e.Client.Get(ctx, key, obj)
}

func (e extendedFakeClient) Delete(ctx context.Context, obj runtime.Object, opts ...client.DeleteOption) error {
	if e.DeleteError != nil {
		return e.DeleteError
	}

	return e.Client.Delete(ctx, obj, opts...)
}

type k8sSampleHandler struct {
}

func (k8sSampleHandler) BuildResource(ctx context.Context, taskCtx pluginsCore.TaskExecutionContext) (k8s.Resource, error) {
	panic("implement me")
}

func (k8sSampleHandler) BuildIdentityResource(ctx context.Context, taskCtx pluginsCore.TaskExecutionMetadata) (k8s.Resource, error) {
	panic("implement me")
}

func (k8sSampleHandler) GetTaskPhase(ctx context.Context, pluginContext k8s.PluginContext, resource k8s.Resource) (pluginsCore.PhaseInfo, error) {
	panic("implement me")
}

func ExampleNewPluginManager() {
	sCtx := &pluginsCoreMock.SetupContext{}
	fakeKubeClient := mocks.NewFakeKubeClient()
	sCtx.On("KubeClient").Return(fakeKubeClient)
	sCtx.On("OwnerKind").Return("test")
	sCtx.On("EnqueueOwner").Return(pluginsCore.EnqueueOwner(func(name k8stypes.NamespacedName) error { return nil }))
	sCtx.On("MetricsScope").Return(promutils.NewTestScope())
	ctx := context.TODO()
	exec, err := NewPluginManager(ctx, sCtx, k8s.PluginEntry{
		ID:                  "SampleHandler",
		RegisteredTaskTypes: []pluginsCore.TaskType{"container"},
		ResourceToWatch:     &v1.Pod{},
		Plugin:              k8sSampleHandler{},
	})
	if err == nil {
		fmt.Printf("Created executor: %v\n", exec.GetID())
	} else {
		fmt.Printf("Error in creating executor: %s\n", err.Error())
	}

	// Output:
	// Created executor: SampleHandler
}

type dummyOutputWriter struct {
	io.OutputWriter
	r io.OutputReader
}

func (d *dummyOutputWriter) Put(ctx context.Context, reader io.OutputReader) error {
	d.r = reader
	return nil
}

func getMockTaskContext(initPhase PluginPhase, wantPhase PluginPhase) pluginsCore.TaskExecutionContext {
	taskExecutionContext := &pluginsCoreMock.TaskExecutionContext{}
	taskExecutionContext.On("TaskExecutionMetadata").Return(getMockTaskExecutionMetadata())

	customStateReader := &pluginsCoreMock.PluginStateReader{}
	customStateReader.On("Get", mock.MatchedBy(func(i interface{}) bool {
		ps, ok := i.(*PluginState)
		if ok {
			ps.Phase = initPhase
			return true
		}
		return false
	})).Return(uint8(0), nil)
	taskExecutionContext.On("PluginStateReader").Return(customStateReader)

	customStateWriter := &pluginsCoreMock.PluginStateWriter{}
	customStateWriter.On("Put", mock.Anything, mock.MatchedBy(func(i interface{}) bool {
		ps, ok := i.(*PluginState)
		return ok && ps.Phase == wantPhase
	})).Return(nil)
	taskExecutionContext.On("PluginStateWriter").Return(customStateWriter)
	taskExecutionContext.On("OutputWriter").Return(&dummyOutputWriter{})

	taskExecutionContext.On("DataStore").Return(nil)
	taskExecutionContext.On("MaxDatasetSizeBytes").Return(int64(0))
	return taskExecutionContext
}

func getMockTaskExecutionMetadata() pluginsCore.TaskExecutionMetadata {
	taskExecutionMetadata := &pluginsCoreMock.TaskExecutionMetadata{}
	taskExecutionMetadata.On("GetNamespace").Return("ns")
	taskExecutionMetadata.On("GetAnnotations").Return(map[string]string{"aKey": "aVal"})
	taskExecutionMetadata.On("GetLabels").Return(map[string]string{"lKey": "lVal"})
	taskExecutionMetadata.On("GetOwnerReference").Return(v12.OwnerReference{Name: "x"})

	id := &pluginsCoreMock.TaskExecutionID{}
	id.On("GetGeneratedName").Return("test")
	id.On("GetID").Return(core.TaskExecutionIdentifier{})
	taskExecutionMetadata.On("GetTaskExecutionID").Return(id)
	return taskExecutionMetadata
}

func dummySetupContext(fakeClient client.Client) pluginsCore.SetupContext {
	setupContext := &pluginsCoreMock.SetupContext{}
	var enqueueOwnerFunc = pluginsCore.EnqueueOwner(func(ownerId k8stypes.NamespacedName) error { return nil })
	setupContext.On("EnqueueOwner").Return(enqueueOwnerFunc)

	kubeClient := &pluginsCoreMock.KubeClient{}
	kubeClient.On("GetClient").Return(fakeClient)
	kubeClient.On("GetCache").Return(&informertest.FakeInformers{})
	setupContext.On("KubeClient").Return(kubeClient)

	setupContext.On("OwnerKind").Return("x")
	setupContext.On("MetricsScope").Return(promutils.NewTestScope())

	return setupContext
}

func TestK8sTaskExecutor_Handle_LaunchResource(t *testing.T) {
	ctx := context.TODO()
	/*var tmpl *core.TaskTemplate
	var inputs *core.LiteralMap*/

	t.Run("jobQueued", func(t *testing.T) {
		tctx := getMockTaskContext(PluginPhaseNotStarted, PluginPhaseStarted)
		// common setup code
		mockResourceHandler := &pluginsk8sMock.Plugin{}
		mockResourceHandler.On("BuildResource", mock.Anything, tctx).Return(&v1.Pod{}, nil)
		fakeClient := fake.NewFakeClient()
		pluginManager, err := NewPluginManager(ctx, dummySetupContext(fakeClient), k8s.PluginEntry{
			ID:              "x",
			ResourceToWatch: &v1.Pod{},
			Plugin:          mockResourceHandler,
		})
		assert.NoError(t, err)

		transition, err := pluginManager.Handle(ctx, tctx)
		assert.NoError(t, err)
		assert.NotNil(t, transition)
		transitionInfo := transition.Info()
		assert.NotNil(t, transitionInfo)
		assert.Equal(t, pluginsCore.PhaseQueued, transitionInfo.Phase())
		createdPod := &v1.Pod{}

		AddObjectMetadata(tctx.TaskExecutionMetadata(), createdPod, &config.K8sPluginConfig{})
		assert.NoError(t, fakeClient.Get(ctx, k8stypes.NamespacedName{Namespace: tctx.TaskExecutionMetadata().GetNamespace(),
			Name: tctx.TaskExecutionMetadata().GetTaskExecutionID().GetGeneratedName()}, createdPod))
		assert.Equal(t, tctx.TaskExecutionMetadata().GetTaskExecutionID().GetGeneratedName(), createdPod.Name)
		assert.NoError(t, fakeClient.Delete(ctx, createdPod))
	})

	t.Run("jobAlreadyExists", func(t *testing.T) {
		tctx := getMockTaskContext(PluginPhaseNotStarted, PluginPhaseStarted)
		// common setup code
		mockResourceHandler := &pluginsk8sMock.Plugin{}
		mockResourceHandler.On("BuildResource", mock.Anything, tctx).Return(&v1.Pod{}, nil)
		fakeClient := fake.NewFakeClient()
		pluginManager, err := NewPluginManager(ctx, dummySetupContext(fakeClient), k8s.PluginEntry{
			ID:              "x",
			ResourceToWatch: &v1.Pod{},
			Plugin:          mockResourceHandler,
		})
		assert.NoError(t, err)

		createdPod := &v1.Pod{}
		AddObjectMetadata(tctx.TaskExecutionMetadata(), createdPod, &config.K8sPluginConfig{})
		assert.NoError(t, fakeClient.Create(ctx, createdPod))

		transition, err := pluginManager.Handle(ctx, tctx)
		assert.NoError(t, err)
		assert.NotNil(t, transition)
		transitionInfo := transition.Info()
		assert.NotNil(t, transitionInfo)
		assert.Equal(t, pluginsCore.PhaseQueued, transitionInfo.Phase())

		assert.NoError(t, fakeClient.Get(ctx, k8stypes.NamespacedName{Namespace: tctx.TaskExecutionMetadata().GetNamespace(),
			Name: tctx.TaskExecutionMetadata().GetTaskExecutionID().GetGeneratedName()}, createdPod))
		assert.Equal(t, tctx.TaskExecutionMetadata().GetTaskExecutionID().GetGeneratedName(), createdPod.Name)
		assert.NoError(t, fakeClient.Delete(ctx, createdPod))
	})

	t.Run("jobQuotaExceeded", func(t *testing.T) {
		tctx := getMockTaskContext(PluginPhaseNotStarted, PluginPhaseNotStarted)
		// common setup code
		mockResourceHandler := &pluginsk8sMock.Plugin{}
		mockResourceHandler.On("BuildResource", mock.Anything, tctx).Return(&v1.Pod{}, nil)
		fakeClient := extendedFakeClient{
			Client:      fake.NewFakeClient(),
			CreateError: k8serrors.NewForbidden(schema.GroupResource{}, "", errors.New("exceeded quota")),
		}

		pluginManager, err := NewPluginManager(ctx, dummySetupContext(fakeClient), k8s.PluginEntry{
			ID:              "x",
			ResourceToWatch: &v1.Pod{},
			Plugin:          mockResourceHandler,
		})
		assert.NoError(t, err)

		createdPod := &v1.Pod{}
		transition, err := pluginManager.Handle(ctx, tctx)
		assert.NoError(t, err)
		assert.NotNil(t, transition)
		transitionInfo := transition.Info()
		assert.NotNil(t, transitionInfo)
		assert.Equal(t, pluginsCore.PhaseWaitingForResources, transitionInfo.Phase())

		err = fakeClient.Get(ctx, k8stypes.NamespacedName{Namespace: tctx.TaskExecutionMetadata().GetNamespace(),
			Name: tctx.TaskExecutionMetadata().GetTaskExecutionID().GetGeneratedName()}, createdPod)
		assert.Error(t, err)
		t.Log(err)
		assert.True(t, k8serrors.IsNotFound(err))
	})

	t.Run("jobForbidden", func(t *testing.T) {
		// common setup code
		tctx := getMockTaskContext(PluginPhaseNotStarted, PluginPhaseNotStarted)
		// common setup code
		mockResourceHandler := &pluginsk8sMock.Plugin{}
		mockResourceHandler.On("BuildResource", mock.Anything, tctx).Return(&v1.Pod{}, nil)
		fakeClient := extendedFakeClient{
			Client:      fake.NewFakeClient(),
			CreateError: k8serrors.NewForbidden(schema.GroupResource{}, "", errors.New("auth error")),
		}

		pluginManager, err := NewPluginManager(ctx, dummySetupContext(fakeClient), k8s.PluginEntry{
			ID:              "x",
			ResourceToWatch: &v1.Pod{},
			Plugin:          mockResourceHandler,
		})
		assert.NoError(t, err)

		createdPod := &v1.Pod{}
		transition, err := pluginManager.Handle(ctx, tctx)
		assert.NoError(t, err)
		assert.NotNil(t, transition)
		transitionInfo := transition.Info()
		assert.NotNil(t, transitionInfo)
		assert.Equal(t, pluginsCore.PhaseRetryableFailure, transitionInfo.Phase())

		err = fakeClient.Get(ctx, k8stypes.NamespacedName{Namespace: tctx.TaskExecutionMetadata().GetNamespace(),
			Name: tctx.TaskExecutionMetadata().GetTaskExecutionID().GetGeneratedName()}, createdPod)
		assert.Error(t, err)
		assert.True(t, k8serrors.IsNotFound(err))
	})

	t.Run("Insufficient resource blocking pod creation for the first time", func(t *testing.T) {
		tctx := getMockTaskContext(PluginPhaseNotStarted, PluginPhaseNotStarted)
		// Creating a mock k8s plugin
		mockResourceHandler := &pluginsk8sMock.Plugin{}
		mockResourceHandler.On("BuildResource", mock.Anything, tctx).Return(&v1.Pod{
			TypeMeta: metav1.TypeMeta{
				Kind:       flytek8s.PodKind,
				APIVersion: v1.SchemeGroupVersion.String(),
			},
			Spec: v1.PodSpec{
				Containers: []v1.Container{
					{Resources: v1.ResourceRequirements{
						Limits: v1.ResourceList{v1.ResourceCPU: resource.MustParse("1"), v1.ResourceMemory: resource.MustParse("1Gi")},
					}},
					{Resources: v1.ResourceRequirements{
						Limits: v1.ResourceList{v1.ResourceCPU: resource.MustParse("2"), v1.ResourceMemory: resource.MustParse("2Gi")},
					}},
					{Resources: v1.ResourceRequirements{
						Limits: v1.ResourceList{v1.ResourceCPU: resource.MustParse("3"), v1.ResourceMemory: resource.MustParse("3Gi")},
					}},
				},
			},
		}, nil)
		fakeClient := extendedFakeClient{
			Client: fake.NewFakeClient(),
			CreateError: k8serrors.NewForbidden(schema.GroupResource{}, "", errors.New("is forbidden: "+
				"exceeded quota: project-quota, requested: limits.memory=3Gi, "+
				"used: limits.memory=7976Gi, limited: limits.memory=8000Gi")),
		}

		backOffController := backoff.NewController(ctx)
		pluginManager, err := NewPluginManagerWithBackOff(ctx, dummySetupContext(fakeClient), k8s.PluginEntry{
			ID:              "x",
			ResourceToWatch: &v1.Pod{},
			Plugin:          mockResourceHandler,
		}, backOffController)

		assert.NoError(t, err)
		transition, err := pluginManager.Handle(ctx, tctx)
		assert.NoError(t, err)
		assert.NotNil(t, transition)
		assert.Equal(t, transition.Info().Phase(), pluginsCore.PhaseWaitingForResources)

		// Build a reference resource that is supposed to be identical to the resource built by pluginManager
		referenceResource, err := mockResourceHandler.BuildResource(ctx, tctx)
		assert.NoError(t, err)
		AddObjectMetadata(tctx.TaskExecutionMetadata(), referenceResource, config.GetK8sPluginConfig())
		refKey := backoff.ComposeResourceKey(referenceResource)
		podBackOffHandler, found := backOffController.GetBackOffHandler(refKey)
		assert.True(t, found)
		assert.Equal(t, uint32(1), podBackOffHandler.BackOffExponent.Load())
	})
}

func TestPluginManager_Abort(t *testing.T) {
	ctx := context.TODO()
	tm := getMockTaskExecutionMetadata()
	res := &v1.Pod{
		ObjectMeta: v12.ObjectMeta{
			Name:      tm.GetTaskExecutionID().GetGeneratedName(),
			Namespace: tm.GetNamespace(),
		},
	}

	t.Run("Abort Pod Exists", func(t *testing.T) {
		// common setup code
		tctx := getMockTaskContext(PluginPhaseStarted, PluginPhaseStarted)
		fc := extendedFakeClient{Client: fake.NewFakeClientWithScheme(scheme.Scheme, res)}

		// common setup code
		mockResourceHandler := &pluginsk8sMock.Plugin{}
		mockResourceHandler.OnBuildIdentityResourceMatch(mock.Anything, tctx.TaskExecutionMetadata()).Return(&v1.Pod{}, nil)
		mockResourceHandler.OnGetTaskPhaseMatch(mock.Anything, mock.Anything, mock.Anything).Return(pluginsCore.PhaseInfo{}, nil)
		pluginManager, err := NewPluginManager(ctx, dummySetupContext(fc), k8s.PluginEntry{
			ID:              "x",
			ResourceToWatch: &v1.Pod{},
			Plugin:          mockResourceHandler,
		})
		assert.NotNil(t, res)
		assert.NoError(t, err)

		err = pluginManager.Abort(ctx, tctx)
		assert.NoError(t, err)
	})

	t.Run("Abort Pod doesn't exist", func(t *testing.T) {
		// common setup code
		tctx := getMockTaskContext(PluginPhaseStarted, PluginPhaseStarted)
		fc := extendedFakeClient{Client: fake.NewFakeClientWithScheme(scheme.Scheme)}
		// common setup code
		mockResourceHandler := &pluginsk8sMock.Plugin{}
		mockResourceHandler.OnBuildIdentityResourceMatch(mock.Anything, tctx.TaskExecutionMetadata()).Return(&v1.Pod{}, nil)
		mockResourceHandler.OnGetTaskPhaseMatch(mock.Anything, mock.Anything, mock.Anything).Return(pluginsCore.PhaseInfo{}, nil)
		pluginManager, err := NewPluginManager(ctx, dummySetupContext(fc), k8s.PluginEntry{
			ID:              "x",
			ResourceToWatch: &v1.Pod{},
			Plugin:          mockResourceHandler,
		})
		assert.NotNil(t, res)
		assert.NoError(t, err)

		err = pluginManager.Abort(ctx, tctx)
		assert.NoError(t, err)
	})
}

func TestPluginManager_Handle_CheckResourceStatus(t *testing.T) {
	ctx := context.TODO()
	tm := getMockTaskExecutionMetadata()
	res := &v1.Pod{
		ObjectMeta: v12.ObjectMeta{
			Name:      tm.GetTaskExecutionID().GetGeneratedName(),
			Namespace: tm.GetNamespace(),
		},
	}
	type args struct {
		getTaskPhaseCB func() (pluginsCore.PhaseInfo, error)
		fakeClient     func() extendedFakeClient
	}

	type want struct {
		wantPhase        pluginsCore.Phase
		wantErr          bool
		wantOutputReader bool
	}

	tests := []struct {
		name string
		args args
		want want
	}{
		{
			"lookup-not-found",
			args{
				fakeClient: func() extendedFakeClient {
					return extendedFakeClient{GetError: k8serrors.NewNotFound(schema.GroupResource{}, "")}
				},
				getTaskPhaseCB: func() (pluginsCore.PhaseInfo, error) {
					return pluginsCore.PhaseInfo{}, fmt.Errorf("not expected")
				},
			},
			want{
				wantPhase: pluginsCore.PhaseRetryableFailure,
			},
		},
		{
			"lookup-error",
			args{
				fakeClient: func() extendedFakeClient {
					return extendedFakeClient{GetError: k8serrors.NewForbidden(schema.GroupResource{}, "", fmt.Errorf("error"))}
				},
				getTaskPhaseCB: func() (pluginsCore.PhaseInfo, error) {
					return pluginsCore.PhaseInfo{}, fmt.Errorf("not expected")
				},
			},
			want{
				wantPhase: pluginsCore.PhaseUndefined,
				wantErr:   true,
			},
		},
		{
			"lookup-success-complete",
			args{
				fakeClient: func() extendedFakeClient {
					return extendedFakeClient{Client: fake.NewFakeClient(res)}
				},
				getTaskPhaseCB: func() (pluginsCore.PhaseInfo, error) {
					return pluginsCore.PhaseInfoSuccess(nil), nil
				},
			},
			want{
				wantPhase:        pluginsCore.PhaseSuccess,
				wantOutputReader: true,
			},
		},
		{
			"lookup-success-running",
			args{
				fakeClient: func() extendedFakeClient {
					return extendedFakeClient{Client: fake.NewFakeClient(res)}
				},
				getTaskPhaseCB: func() (pluginsCore.PhaseInfo, error) {
					return pluginsCore.PhaseInfoRunning(4, nil), nil
				},
			},
			want{
				wantPhase: pluginsCore.PhaseRunning,
			},
		},
		{
			"lookup-success-error",
			args{
				fakeClient: func() extendedFakeClient {
					return extendedFakeClient{Client: fake.NewFakeClient(res)}
				},
				getTaskPhaseCB: func() (pluginsCore.PhaseInfo, error) {
					return pluginsCore.PhaseInfoUndefined, fmt.Errorf("error")
				},
			},
			want{
				wantPhase: pluginsCore.PhaseUndefined,
				wantErr:   true,
			},
		},
	}
	for _, tt := range tests {
		t.Run(tt.name, func(t *testing.T) {
			// common setup code
			tctx := getMockTaskContext(PluginPhaseStarted, PluginPhaseStarted)
			fc := tt.args.fakeClient()
			// common setup code
			mockResourceHandler := &pluginsk8sMock.Plugin{}
			mockResourceHandler.On("BuildIdentityResource", mock.Anything, tctx.TaskExecutionMetadata()).Return(&v1.Pod{}, nil)
			mockResourceHandler.On("GetTaskPhase", mock.Anything, mock.Anything, mock.Anything).Return(tt.args.getTaskPhaseCB())
			pluginManager, err := NewPluginManager(ctx, dummySetupContext(fc), k8s.PluginEntry{
				ID:              "x",
				ResourceToWatch: &v1.Pod{},
				Plugin:          mockResourceHandler,
			})
			assert.NotNil(t, res)
			assert.NoError(t, err)

			transition, err := pluginManager.Handle(ctx, tctx)
			if tt.want.wantErr {
				assert.Error(t, err)
			} else {
				assert.NoError(t, err)
			}
			assert.NotNil(t, transition)
			transitionInfo := transition.Info()
			assert.NotNil(t, transitionInfo)
			assert.Equal(t, tt.want.wantPhase, transitionInfo.Phase())
			d := tctx.OutputWriter().(*dummyOutputWriter)
			if tt.want.wantOutputReader {
				assert.NotNil(t, d.r)
			} else {
				assert.Nil(t, d.r)
			}
		})
	}
}

func TestAddObjectMetadata(t *testing.T) {
	genName := "genName"
	execID := &pluginsCoreMock.TaskExecutionID{}
	execID.On("GetGeneratedName").Return(genName)
	tm := &pluginsCoreMock.TaskExecutionMetadata{}
	tm.On("GetTaskExecutionID").Return(execID)
	or := v12.OwnerReference{}
	tm.On("GetOwnerReference").Return(or)
	ns := "ns"
	tm.On("GetNamespace").Return(ns)
	tm.On("GetAnnotations").Return(map[string]string{"aKey": "aVal"})

	l := map[string]string{
		"l1": "lv1",
	}
	tm.On("GetLabels").Return(l)

	o := &v1.Pod{}
	cfg := config.GetK8sPluginConfig()
	AddObjectMetadata(tm, o, cfg)
	assert.Equal(t, genName, o.GetName())
	assert.Equal(t, []v12.OwnerReference{or}, o.GetOwnerReferences())
	assert.Equal(t, ns, o.GetNamespace())
	assert.Equal(t, map[string]string{
		"cluster-autoscaler.kubernetes.io/safe-to-evict": "false",
		"aKey": "aVal",
	}, o.GetAnnotations())
	assert.Equal(t, l, o.GetLabels())
}

<<<<<<< HEAD
func TestResourceManagerConstruction(t *testing.T) {
	ctx := context.Background()
	sCtx := &pluginsCoreMock.SetupContext{}
	fakeKubeClient := mocks.NewFakeKubeClient()
	sCtx.On("KubeClient").Return(fakeKubeClient)

	scope := promutils.NewScope("test:plugin_manager")
	rm, err := constructResourceLevelMonitor(ctx, sCtx, scope, &v1.Pod{})
	assert.NoError(t, err)
	assert.NotNil(t, rm)
}

func TestPluginManager_Finalize(t *testing.T) {
	ctx := context.TODO()
	tm := getMockTaskExecutionMetadata()
	res := &v1.Pod{
		ObjectMeta: v12.ObjectMeta{
			Name:       tm.GetTaskExecutionID().GetGeneratedName(),
			Namespace:  tm.GetNamespace(),
			Finalizers: []string{"f1"},
		},
	}
	cfg := config.GetK8sPluginConfig()
	cfg.InjectFinalizer = true
	assert.NoError(t, config.SetK8sPluginConfig(cfg))

	t.Run("Clear & Delete Pod Exists", func(t *testing.T) {
		// common setup code
		tctx := getMockTaskContext(PluginPhaseStarted, PluginPhaseStarted)
		fc := extendedFakeClient{Client: fake.NewFakeClientWithScheme(scheme.Scheme, res)}

		// common setup code
		mockResourceHandler := &pluginsk8sMock.Plugin{}
		mockResourceHandler.OnBuildIdentityResourceMatch(mock.Anything, tctx.TaskExecutionMetadata()).Return(&v1.Pod{}, nil)
		mockResourceHandler.OnGetTaskPhaseMatch(mock.Anything, mock.Anything, mock.Anything).Return(pluginsCore.PhaseInfo{}, nil)
		pluginManager, err := NewPluginManager(ctx, dummySetupContext(fc), k8s.PluginEntry{
			ID:              "x",
			ResourceToWatch: &v1.Pod{},
			Plugin:          mockResourceHandler,
		})
		assert.NotNil(t, res)
		assert.NoError(t, err)

		err = pluginManager.Finalize(ctx, tctx)
		assert.NoError(t, err)
		err = fc.Get(ctx, k8stypes.NamespacedName{Namespace: res.Namespace, Name: res.Name}, res)
		assert.Error(t, err)
		assert.True(t, IsK8sObjectNotExists(err))
	})

	t.Run("Clear & Delete Pod doesn't exist", func(t *testing.T) {
		// common setup code
		tctx := getMockTaskContext(PluginPhaseStarted, PluginPhaseStarted)
		fc := extendedFakeClient{Client: fake.NewFakeClientWithScheme(scheme.Scheme)}
		// common setup code
		mockResourceHandler := &pluginsk8sMock.Plugin{}
		mockResourceHandler.OnBuildIdentityResourceMatch(mock.Anything, tctx.TaskExecutionMetadata()).Return(&v1.Pod{}, nil)
		mockResourceHandler.OnGetTaskPhaseMatch(mock.Anything, mock.Anything, mock.Anything).Return(pluginsCore.PhaseInfo{}, nil)
		pluginManager, err := NewPluginManager(ctx, dummySetupContext(fc), k8s.PluginEntry{
			ID:              "x",
			ResourceToWatch: &v1.Pod{},
			Plugin:          mockResourceHandler,
		})
		assert.NotNil(t, res)
		assert.NoError(t, err)

		err = pluginManager.Finalize(ctx, tctx)
		assert.NoError(t, err)
	})

	t.Run("Clear & Delete Pod Exists, delete failure", func(t *testing.T) {
		// common setup code
		tctx := getMockTaskContext(PluginPhaseStarted, PluginPhaseStarted)
		fc := extendedFakeClient{Client: fake.NewFakeClientWithScheme(scheme.Scheme, res), DeleteError: fmt.Errorf("failed")}

		// common setup code
		mockResourceHandler := &pluginsk8sMock.Plugin{}
		mockResourceHandler.OnBuildIdentityResourceMatch(mock.Anything, tctx.TaskExecutionMetadata()).Return(&v1.Pod{}, nil)
		mockResourceHandler.OnGetTaskPhaseMatch(mock.Anything, mock.Anything, mock.Anything).Return(pluginsCore.PhaseInfo{}, nil)
		pluginManager, err := NewPluginManager(ctx, dummySetupContext(fc), k8s.PluginEntry{
			ID:              "x",
			ResourceToWatch: &v1.Pod{},
			Plugin:          mockResourceHandler,
		})
		assert.NotNil(t, res)
		assert.NoError(t, err)

		res2 := &v1.Pod{}
		err = pluginManager.Finalize(ctx, tctx)
		assert.Error(t, err)
		err = fc.Get(ctx, k8stypes.NamespacedName{Namespace: res.Namespace, Name: res.Name}, res2)
		assert.NoError(t, err)
		assert.Len(t, res2.Finalizers, 0)
	})

	t.Run("Clear & Delete Pod Exists, update failure", func(t *testing.T) {
		// common setup code
		tctx := getMockTaskContext(PluginPhaseStarted, PluginPhaseStarted)
		fc := extendedFakeClient{Client: fake.NewFakeClientWithScheme(scheme.Scheme, res), UpdateError: fmt.Errorf("failed")}

		// common setup code
		mockResourceHandler := &pluginsk8sMock.Plugin{}
		mockResourceHandler.OnBuildIdentityResourceMatch(mock.Anything, tctx.TaskExecutionMetadata()).Return(&v1.Pod{}, nil)
		mockResourceHandler.OnGetTaskPhaseMatch(mock.Anything, mock.Anything, mock.Anything).Return(pluginsCore.PhaseInfo{}, nil)
		pluginManager, err := NewPluginManager(ctx, dummySetupContext(fc), k8s.PluginEntry{
			ID:              "x",
			ResourceToWatch: &v1.Pod{},
			Plugin:          mockResourceHandler,
		})
		assert.NotNil(t, res)
		assert.NoError(t, err)

		res2 := &v1.Pod{}
		err = pluginManager.Finalize(ctx, tctx)
		assert.Error(t, err)
		err = fc.Get(ctx, k8stypes.NamespacedName{Namespace: res.Namespace, Name: res.Name}, res2)
		assert.NoError(t, err)
		assert.Len(t, res2.Finalizers, 1)
	})
}

=======
>>>>>>> 51d5b771
func init() {
	labeled.SetMetricKeys(contextutils.ProjectKey)
}<|MERGE_RESOLUTION|>--- conflicted
+++ resolved
@@ -576,7 +576,6 @@
 	assert.Equal(t, l, o.GetLabels())
 }
 
-<<<<<<< HEAD
 func TestResourceManagerConstruction(t *testing.T) {
 	ctx := context.Background()
 	sCtx := &pluginsCoreMock.SetupContext{}
@@ -698,8 +697,6 @@
 	})
 }
 
-=======
->>>>>>> 51d5b771
 func init() {
 	labeled.SetMetricKeys(contextutils.ProjectKey)
 }