--- conflicted
+++ resolved
@@ -45,10 +45,7 @@
 # Generate golden files. Add test packages that generate golden files here.
 golden:
 	go test ./cmd/kubectl-flyte/cmd -update
-<<<<<<< HEAD
 	go test ./cmd/build-tool/cmd -update
-	go test ./pkg/compiler/test -update
-=======
 	go test ./pkg/compiler/test -update
 
 .PHONY: test_unit_codecov
@@ -58,5 +55,4 @@
 
 .PHONY: generate
 generate: download_tooling
-	@go generate ./...
->>>>>>> a812e79e
+	@go generate ./...