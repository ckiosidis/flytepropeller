--- conflicted
+++ resolved
@@ -44,30 +44,6 @@
 	return
 }
 
-<<<<<<< HEAD
-func NewFallbackClient(cachedClient, rawClient client.Client) client.Client {
-	return client.DelegatingClient{
-		Reader: fallbackClientReader{
-			orderedClients: []client.Client{cachedClient, rawClient},
-		},
-		StatusClient: rawClient,
-		Writer:       rawClient,
-	}
-}
-
-type fallbackCache struct {
-	cache.Cache
-	rawClient client.Client
-}
-
-func (f fallbackCache) Get(ctx context.Context, key client.ObjectKey, obj client.Object) error {
-	err := f.Cache.Get(ctx, key, obj)
-	if err == nil {
-		return nil
-	}
-
-	return f.rawClient.Get(ctx, key, obj)
-=======
 type FallbackClientBuilder struct {
 	uncached []client.Object
 }
@@ -92,19 +68,10 @@
 		// TODO figure out if this should be true?
 		// CacheUnstructured: true,
 	})
->>>>>>> 26073361
 }
 
 // Creates a new k8s client that uses the cached client for reads and falls back to making API
 // calls if it failed. Write calls will always go to raw client directly.
-<<<<<<< HEAD
-func NewFallbackCache(cache cache.Cache, rawClient client.Client) cache.Cache {
-	return fallbackCache{
-		Cache:     cache,
-		rawClient: rawClient,
-	}
-=======
 func NewFallbackClientBuilder() *FallbackClientBuilder {
 	return &FallbackClientBuilder{}
->>>>>>> 26073361
 }