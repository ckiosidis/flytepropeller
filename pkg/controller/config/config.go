--- conflicted
+++ resolved
@@ -33,10 +33,8 @@
 	GCInterval          config.Duration      `json:"gc-interval" pflag:"\"30m\",Run periodic GC every 30 minutes"`
 	LeaderElection      LeaderElectionConfig `json:"leader-election,omitempty" pflag:",Config for leader election."`
 	PublishK8sEvents    bool                 `json:"publish-k8s-events" pflag:",Enable events publishing to K8s events API."`
-<<<<<<< HEAD
 	MaxDatasetSizeBytes int64                `json:"max-output-size-bytes" pflag:",Maximum size of outputs per task"`
-=======
-	KubeConfig          KubeClientConfig     `json:"kube-client-config" pflag:",Configuration to control the Kubernetes client"`
+ 	KubeConfig          KubeClientConfig     `json:"kube-client-config" pflag:",Configuration to control the Kubernetes client"`
 }
 
 type KubeClientConfig struct {
@@ -48,7 +46,6 @@
 	Burst int `json:"burst" pflag:",Max burst rate for throttle. 0 defaults to 10"`
 	// The maximum length of time to wait before giving up on a server request. A value of zero means no timeout.
 	Timeout config.Duration `json:"timeout" pflag:",Max duration allowed for every request to KubeAPI before giving up. 0 implies no timeout."`
->>>>>>> 8ab32721
 }
 
 type CompositeQueueType = string
