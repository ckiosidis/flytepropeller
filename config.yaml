# This is a sample configuration file.
# Real configuration when running inside K8s (local or otherwise) lives in a ConfigMap
propeller:
  rawoutput-prefix: s3://my-container/test/
  metadata-prefix: metadata/propeller/sandbox
  workers: 4
  workflow-reeval-duration: 10s
  downstream-eval-duration: 5s
  limit-namespace: "all"
  prof-port: 11254
  metrics-prefix: flyte
  enable-admin-launcher: true
  max-ttl-hours: 1
  gc-interval: 500m
  queue:
    type: batch
    queue:
      type: bucket
      rate: 20
      capacity: 100
    sub-queue:
      type: bucket
      rate: 100
      capacity: 1000
  kube-config: "$HOME/.kube/config"
  publish-k8s-events: true
  workflowStore:
    policy: "ResourceVersionCache"
tasks:
  task-plugins:
    enabled-plugins:
      - container
      - K8S-ARRAY
      - qubole-hive-executor
<<<<<<< HEAD
      - sagemaker_training
      - sagemaker_hyperparameter_tuning
      - sagemaker_custom_training
=======
# Uncomment to enable sagemaker plugin
#      - sagemaker_training
#      - sagemaker_hyperparameter_tuning
>>>>>>> 23334ead
# Sample plugins config
plugins:
  # All k8s plugins default configuration
  k8s:
    inject-finalizer: true
    default-annotations:
      - annotationKey1: annotationValue1
    resource-tolerations:
      nvidia.com/gpu:
        key: flyte/gpu
        value: dedicated
        operator: Equal
        effect: NoSchedule
    default-env-vars:
      - AWS_METADATA_SERVICE_TIMEOUT: 5
      - AWS_METADATA_SERVICE_NUM_ATTEMPTS: 20
      - FLYTE_AWS_ENDPOINT: "http://minio.flyte:9000"
      - FLYTE_AWS_ACCESS_KEY_ID: minio
      - FLYTE_AWS_SECRET_ACCESS_KEY: miniostorage
    co-pilot:
      name: "flyte-copilot-"
      image: "flyteplugins:24c62d97452ce83ad6b4fd24e0eea2b4c44ff0c6"
      start-timeout: "5s"
  sagemaker:
    roleArn: "arn:aws:iam::123456789012:role/test-development"
    region: "us-east-1"
    prebuiltAlgorithms:
      - name: "XGBOOST"
        regionalConfigs:
          - region: "us-east-1"
            versionConfigs:
              - version: "0.90"
                image: "683313688378.dkr.ecr.us-east-1.amazonaws.com/sagemaker-xgboost:0.90-2-cpu-py3"
              - version: "1.0"
                image: "683313688378.dkr.ecr.us-east-1.amazonaws.com/sagemaker-xgboost:1.0-1-cpu-py3"
  # Logging configuration
  logs:
    kubernetes-enabled: true
    kubernetes-url: "http://localhost:30082"
storage:
  connection:
    access-key: minio
    auth-type: accesskey
    disable-ssl: true
    endpoint: http://localhost:30084
    region: us-east-1
    secret-key: miniostorage
  type: minio
  container: "my-s3-bucket"
event:
  type: admin
  rate: 500
  capacity: 1000
admin:
  endpoint: localhost:30081
  insecure: true
catalog-cache:
  type: noop
  endpoint: datacatalog:8089
  insecure: true
logger:
  level: 4
  show-source: true<|MERGE_RESOLUTION|>--- conflicted
+++ resolved
@@ -32,15 +32,10 @@
       - container
       - K8S-ARRAY
       - qubole-hive-executor
-<<<<<<< HEAD
-      - sagemaker_training
-      - sagemaker_hyperparameter_tuning
-      - sagemaker_custom_training
-=======
 # Uncomment to enable sagemaker plugin
 #      - sagemaker_training
 #      - sagemaker_hyperparameter_tuning
->>>>>>> 23334ead
+#      - sagemaker_custom_training
 # Sample plugins config
 plugins:
   # All k8s plugins default configuration
