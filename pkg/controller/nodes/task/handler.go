--- conflicted
+++ resolved
@@ -3,7 +3,6 @@
 import (
 	"context"
 	"fmt"
-	"github.com/lyft/flyteplugins/go/tasks/pluginmachinery/ioutils"
 	"runtime/debug"
 	"time"
 
@@ -14,6 +13,7 @@
 	"github.com/lyft/flyteplugins/go/tasks/pluginmachinery/catalog"
 	pluginCore "github.com/lyft/flyteplugins/go/tasks/pluginmachinery/core"
 	"github.com/lyft/flyteplugins/go/tasks/pluginmachinery/io"
+	"github.com/lyft/flyteplugins/go/tasks/pluginmachinery/ioutils"
 	pluginK8s "github.com/lyft/flyteplugins/go/tasks/pluginmachinery/k8s"
 	"github.com/lyft/flytestdlib/contextutils"
 	"github.com/lyft/flytestdlib/logger"
@@ -124,14 +124,9 @@
 	metrics        *metrics
 	pluginRegistry PluginRegistryIface
 	kubeClient     pluginCore.KubeClient
-<<<<<<< HEAD
 	secretManager  pluginCore.SecretManager
 	barrierCache   *barrier
 	cfg            *config.Config
-=======
-	cfg            *config.Config
-	secretManager  pluginCore.SecretManager
->>>>>>> 06fc1aa0
 }
 
 func (t *Handler) FinalizeRequired() bool {
@@ -223,32 +218,18 @@
 	}
 	pluginTrns.ObservedTransitionAndState(trns, v, b)
 
-<<<<<<< HEAD
 	if pluginTrns.pInfo.Phase() == ts.PluginPhase {
 		if pluginTrns.pInfo.Version() == ts.PluginPhaseVersion {
-=======
-	if trns.Info().Phase() == ts.PluginPhase {
-		if trns.Info().Version() == ts.PluginPhaseVersion {
->>>>>>> 06fc1aa0
 			logger.Debugf(ctx, "p+Version previously seen .. no event will be sent")
 			pluginTrns.TransitionPreviouslyRecorded()
 			return pluginTrns, nil
 		}
-<<<<<<< HEAD
 		if pluginTrns.pInfo.Version() > uint32(t.cfg.MaxPluginPhaseVersions) {
 			logger.Errorf(ctx, "Too many Plugin p versions for plugin [%s]. p versions [%d/%d]", p.GetID(), pluginTrns.pInfo.Version(), t.cfg.MaxPluginPhaseVersions)
 			pluginTrns.ObservedExecutionError(&io.ExecutionError{
 				ExecutionError: &core.ExecutionError{
 					Code:    "TooManyPluginPhaseVersions",
 					Message: fmt.Sprintf("Total number of phase versions exceeded for p [%s] in Plugin [%s], max allowed [%d]", pluginTrns.pInfo.Phase().String(), p.GetID(), t.cfg.MaxPluginPhaseVersions),
-=======
-		if trns.Info().Version() > uint32(t.cfg.MaxPluginPhaseVersions) {
-			logger.Errorf(ctx, "Too many Plugin p versions for plugin [%s]. p versions [%d/%d]", p.GetID(), trns.Info().Version(), t.cfg.MaxPluginPhaseVersions)
-			pluginTrns.ObservedExecutionError(&io.ExecutionError{
-				ExecutionError: &core.ExecutionError{
-					Code:    "TooManyPluginPhaseVersions",
-					Message: fmt.Sprintf("Total number of phase versions exceeded for p [%s] in Plugin [%s], max allowed [%d]", trns.Info().Phase().String(), p.GetID(), t.cfg.MaxPluginPhaseVersions),
->>>>>>> 06fc1aa0
 				},
 				IsRecoverable: false,
 			})
@@ -279,12 +260,8 @@
 		// End TODO
 		// -------------------------------------
 		logger.Debugf(ctx, "Task success detected, calling on Task success")
-<<<<<<< HEAD
-		ee, err := t.ValidateOutputAndCacheAdd(ctx, tCtx.InputReader(), tCtx.ow.GetReader(), tCtx.tr, catalog.Metadata{
-=======
 		outputCommiter := ioutils.NewRemoteFileOutputWriter(ctx, tCtx.DataStore(), tCtx.OutputWriter())
 		ee, err := t.ValidateOutputAndCacheAdd(ctx, tCtx.InputReader(), tCtx.ow.GetReader(), outputCommiter, tCtx.tr, catalog.Metadata{
->>>>>>> 06fc1aa0
 			WorkflowExecutionIdentifier: nil,
 			TaskExecutionIdentifier: &core.TaskExecutionIdentifier{
 				TaskId: tCtx.tr.GetTaskID(),
@@ -296,7 +273,6 @@
 		if err != nil {
 			return nil, err
 		}
-
 		if ee != nil {
 			pluginTrns.ObservedExecutionError(ee)
 		} else {
@@ -531,22 +507,13 @@
 	}()
 }
 
-<<<<<<< HEAD
 func New(ctx context.Context, kubeClient executors.Client, client catalog.Client, scope promutils.Scope) *Handler {
 	// TODO NewShould take apointer
-	async, err := catalog.NewAsyncClient(client, *catalog.GetConfig())
+	async, err := catalog.NewAsyncClient(client, *catalog.GetConfig(), scope)
 	if err != nil {
 		return nil
 	}
 	cfg := config.GetConfig()
-=======
-func New(_ context.Context, kubeClient executors.Client, client catalog.Client, scope promutils.Scope) *Handler {
-	// TODO NewShould take apointer
-	async, err := catalog.NewAsyncClient(client, *catalog.GetConfig(), scope.NewSubScope("catalog"))
-	if err != nil {
-		return nil
-	}
->>>>>>> 06fc1aa0
 	return &Handler{
 		pluginRegistry: pluginMachinery.PluginRegistry(),
 		plugins:        make(map[pluginCore.TaskType]pluginCore.Plugin),
@@ -563,11 +530,7 @@
 		catalog:       client,
 		asyncCatalog:  async,
 		secretManager: secretmanager.NewFileEnvSecretManager(secretmanager.GetConfig()),
-<<<<<<< HEAD
 		barrierCache:  NewLRUBarrier(ctx, cfg.BarrierConfig),
 		cfg:           cfg,
-=======
-		cfg:           config.GetConfig(),
->>>>>>> 06fc1aa0
 	}
 }