package dynamic

import (
	"context"
	"fmt"
	"time"

	"github.com/lyft/flyteplugins/go/tasks/pluginmachinery/catalog"
	pluginCore "github.com/lyft/flyteplugins/go/tasks/pluginmachinery/core"
	"github.com/lyft/flyteplugins/go/tasks/pluginmachinery/io"
	"github.com/lyft/flyteplugins/go/tasks/pluginmachinery/ioutils"
	"github.com/lyft/flytestdlib/logger"
	"github.com/lyft/flytestdlib/promutils/labeled"

	"github.com/lyft/flytepropeller/pkg/compiler"
	common2 "github.com/lyft/flytepropeller/pkg/compiler/common"
	"github.com/lyft/flytepropeller/pkg/controller/executors"
	"github.com/lyft/flytepropeller/pkg/controller/nodes/task"

	"github.com/lyft/flytestdlib/promutils"
	"k8s.io/apimachinery/pkg/util/rand"

	"github.com/lyft/flyteidl/gen/pb-go/flyteidl/core"
	"github.com/lyft/flytestdlib/storage"

	"github.com/lyft/flytepropeller/pkg/apis/flyteworkflow/v1alpha1"
	"github.com/lyft/flytepropeller/pkg/compiler/transformers/k8s"
	"github.com/lyft/flytepropeller/pkg/controller/nodes/errors"
	"github.com/lyft/flytepropeller/pkg/controller/nodes/handler"
)

//go:generate mockery -all -case=underscore

const dynamicNodeID = "dynamic-node"

type TaskNodeHandler interface {
	handler.Node
	ValidateOutputAndCacheAdd(ctx context.Context, i io.InputReader, r io.OutputReader, outputCommitter io.OutputWriter,
		tr pluginCore.TaskReader, m catalog.Metadata) (*io.ExecutionError, error)
}

type metrics struct {
	buildDynamicWorkflow   labeled.StopWatch
	retrieveDynamicJobSpec labeled.StopWatch
	CacheHit               labeled.StopWatch
	CacheError             labeled.Counter
}

func newMetrics(scope promutils.Scope) metrics {
	return metrics{
		buildDynamicWorkflow:   labeled.NewStopWatch("build_dynamic_workflow", "Overhead for building a dynamic workflow in memory.", time.Microsecond, scope),
		retrieveDynamicJobSpec: labeled.NewStopWatch("retrieve_dynamic_spec", "Overhead of downloading and un-marshaling dynamic job spec", time.Microsecond, scope),
		CacheHit:               labeled.NewStopWatch("dynamic_workflow_cache_hit", "A dynamic workflow was loaded from store.", time.Microsecond, scope),
		CacheError:             labeled.NewCounter("cache_err", "A dynamic workflow failed to store or load from data store.", scope),
	}
}

type dynamicNodeTaskNodeHandler struct {
	TaskNodeHandler
	metrics      metrics
	nodeExecutor executors.Node
}

func (d dynamicNodeTaskNodeHandler) handleParentNode(ctx context.Context, prevState handler.DynamicNodeState, nCtx handler.NodeExecutionContext) (handler.Transition, handler.DynamicNodeState, error) {
	// It seems parent node is still running, lets call handle for parent node
	trns, err := d.TaskNodeHandler.Handle(ctx, nCtx)
	if err != nil {
		return trns, prevState, err
	}

	if trns.Info().GetPhase() == handler.EPhaseSuccess {
		f, err := task.NewRemoteFutureFileReader(ctx, nCtx.NodeStatus().GetDataDir(), nCtx.DataStore())
		if err != nil {
			return handler.UnknownTransition, prevState, err
		}
		// If the node succeeded, check if it generated a futures.pb file to execute.
		ok, err := f.Exists(ctx)
		if err != nil {
			return handler.UnknownTransition, prevState, err
		}
		if ok {
			// Mark the node that parent node has completed and a dynamic node executing its child nodes. Next time check node status is called, it'll go
			// directly to progress the dynamically generated workflow.
			logger.Infof(ctx, "future file detected, assuming dynamic node")
			// There is a futures file, so we need to continue running the node with the modified state
			return trns.WithInfo(handler.PhaseInfoRunning(trns.Info().GetInfo())), handler.DynamicNodeState{Phase: v1alpha1.DynamicNodePhaseExecuting}, nil
		}
	}
	logger.Infof(ctx, "regular node detected, (no future file found)")
	return trns, prevState, nil
}

func (d dynamicNodeTaskNodeHandler) handleDynamicSubNodes(ctx context.Context, nCtx handler.NodeExecutionContext) (handler.Transition, error) {
	dynamicWF, _, err := d.buildContextualDynamicWorkflow(ctx, nCtx)
	if err != nil {
		return handler.DoTransition(handler.TransitionTypeEphemeral, handler.PhaseInfoFailure("DynamicWorkflowBuildFailed", err.Error(), nil)), nil
	}

	trns, err := d.progressDynamicWorkflow(ctx, dynamicWF, nCtx)
	if err != nil {
		return handler.UnknownTransition, err
	}

	if trns.Info().GetPhase() == handler.EPhaseSuccess {
		logger.Infof(ctx, "dynamic workflow node has succeeded, will call on success handler for parent node [%s]", nCtx.NodeID())
		outputPaths := ioutils.NewRemoteFileOutputPaths(ctx, nCtx.DataStore(), nCtx.NodeStatus().GetDataDir())
		execID := task.GetTaskExecutionIdentifier(nCtx)
		outputReader := ioutils.NewRemoteFileOutputReader(ctx, nCtx.DataStore(), outputPaths, nCtx.MaxDatasetSizeBytes())
		ee, err := d.TaskNodeHandler.ValidateOutputAndCacheAdd(ctx, nCtx.InputReader(), outputReader, nil, nCtx.TaskReader(), catalog.Metadata{
			TaskExecutionIdentifier: execID,
		})
		if err != nil {
			return handler.UnknownTransition, err
		}
		if ee != nil {
			if ee.IsRecoverable {
				return trns.WithInfo(handler.PhaseInfoRetryableFailureErr(ee.ExecutionError, trns.Info().GetInfo())), nil
			}
			return trns.WithInfo(handler.PhaseInfoFailureErr(ee.ExecutionError, trns.Info().GetInfo())), nil
		}
	}

	return trns, nil
}

func (d dynamicNodeTaskNodeHandler) Handle(ctx context.Context, nCtx handler.NodeExecutionContext) (handler.Transition, error) {
	ds := nCtx.NodeStateReader().GetDynamicNodeState()
	var err error
	var trns handler.Transition
	newState := ds
	if ds.Phase == v1alpha1.DynamicNodePhaseExecuting {
		trns, err = d.handleDynamicSubNodes(ctx, nCtx)
		if err != nil {
			logger.Errorf(ctx, "handling dynamic subnodes failed with error: %s", err.Error())
			return trns, err
		}
	} else {
		trns, newState, err = d.handleParentNode(ctx, ds, nCtx)
		if err != nil {
			logger.Errorf(ctx, "handling parent node failed with error: %s", err.Error())
			return trns, err
		}
	}
	if err := nCtx.NodeStateWriter().PutDynamicNodeState(newState); err != nil {
		return handler.UnknownTransition, err
	}
	return trns, nil
}

func (d dynamicNodeTaskNodeHandler) Abort(ctx context.Context, nCtx handler.NodeExecutionContext, reason string) error {

	ds := nCtx.NodeStateReader().GetDynamicNodeState()
	switch ds.Phase {
	case v1alpha1.DynamicNodePhaseExecuting:
		dynamicWF, isDynamic, err := d.buildContextualDynamicWorkflow(ctx, nCtx)
		if err != nil {
			return err
		}

		if !isDynamic {
			return nil
		}

		return d.nodeExecutor.AbortHandler(ctx, dynamicWF, dynamicWF.StartNode(), reason)
	default:
		// The parent node has not yet completed, so we will abort the parent node
		return d.TaskNodeHandler.Abort(ctx, nCtx, reason)
	}
}

// This is a weird method. We should always finalize before we set the dynamic parent node phase as complete?
// TODO we are finalizing the parent node only after sub tasks are completed
func (d dynamicNodeTaskNodeHandler) Finalize(ctx context.Context, nCtx handler.NodeExecutionContext) error {
	return d.TaskNodeHandler.Finalize(ctx, nCtx)
}

func (d dynamicNodeTaskNodeHandler) buildDynamicWorkflowTemplate(ctx context.Context, djSpec *core.DynamicJobSpec, nCtx handler.NodeExecutionContext, parentNodeStatus v1alpha1.ExecutableNodeStatus) (
	*core.WorkflowTemplate, error) {

	iface, err := underlyingInterface(ctx, nCtx.TaskReader())
	if err != nil {
		return nil, err
	}

	// Modify node IDs to include lineage, the entire system assumes node IDs are unique per parent WF.
	// We keep track of the original node ids because that's where inputs are written to.
	parentNodeID := nCtx.NodeID()
	for _, n := range djSpec.Nodes {
		newID, err := hierarchicalNodeID(parentNodeID, n.Id)
		if err != nil {
			return nil, err
		}

		// Instantiate a nodeStatus using the modified name but set its data directory using the original name.
		subNodeStatus := parentNodeStatus.GetNodeExecutionStatus(newID)
		originalNodePath, err := nCtx.DataStore().ConstructReference(ctx, nCtx.NodeStatus().GetDataDir(), n.Id)
		if err != nil {
			return nil, err
		}

		subNodeStatus.SetDataDir(originalNodePath)
		subNodeStatus.ResetDirty()

		n.Id = newID
	}

	if nCtx.TaskReader().GetTaskID() != nil {
		// If the parent is a task, pass down data children nodes should inherit.
		parentTask, err := nCtx.TaskReader().Read(ctx)
		if err != nil {
			return nil, errors.Wrapf(errors.CausedByError, nCtx.NodeID(), err, "Failed to find task [%v].", nCtx.TaskReader().GetTaskID())
		}

		for _, t := range djSpec.Tasks {
			if t.GetContainer() != nil && parentTask.GetContainer() != nil {
				t.GetContainer().Config = append(t.GetContainer().Config, parentTask.GetContainer().Config...)
			}
		}
	}

	for _, o := range djSpec.Outputs {
		err = updateBindingNodeIDsWithLineage(parentNodeID, o.Binding)
		if err != nil {
			return nil, err
		}
	}

	return &core.WorkflowTemplate{
		Id: &core.Identifier{
			Project:      nCtx.NodeExecutionMetadata().GetExecutionID().Project,
			Domain:       nCtx.NodeExecutionMetadata().GetExecutionID().Domain,
			Version:      rand.String(10),
			Name:         rand.String(10),
			ResourceType: core.ResourceType_WORKFLOW,
		},
		Nodes:     djSpec.Nodes,
		Outputs:   djSpec.Outputs,
		Interface: iface,
	}, nil
}

func (d dynamicNodeTaskNodeHandler) buildContextualDynamicWorkflow(ctx context.Context, nCtx handler.NodeExecutionContext) (dynamicWf v1alpha1.ExecutableWorkflow, isDynamic bool, err error) {

	t := d.metrics.buildDynamicWorkflow.Start(ctx)
	defer t.Stop()

	f, err := task.NewRemoteFutureFileReader(ctx, nCtx.NodeStatus().GetDataDir(), nCtx.DataStore())
	if err != nil {
		return nil, false, err
	}

	// TODO: This is a hack to set parent task execution id, we should move to node-node relationship.
	execID := task.GetTaskExecutionIdentifier(nCtx)
	nStatus := nCtx.NodeStatus().GetNodeExecutionStatus(dynamicNodeID)
	nStatus.SetDataDir(nCtx.NodeStatus().GetDataDir())
	nStatus.SetParentTaskID(execID)

<<<<<<< HEAD
	cacheHitStopWatch := d.metrics.CacheHit.Start(ctx)
	// Check if we have compiled the workflow before:
	// If there is a cached compiled Workflow, load and return it.
	if ok, err := f.CacheExists(ctx); err != nil {
		logger.Warnf(ctx, "Failed to call head on compiled futures file. Error: %v", err)
		return nil, false, errors.Wrapf(errors.CausedByError, nCtx.NodeID(), err, "Failed to do HEAD on compiled futures file.")
	} else if ok {
		// It exists, load and return it
		compiledWf, err := f.RetrieveCache(ctx)
		if err != nil {
			logger.Warnf(ctx, "Failed to load cached flyte workflow , this will cause the dynamic workflow to be recompiled. Error: %v", err)
			d.metrics.CacheError.Inc(ctx)
		} else {
			cacheHitStopWatch.Stop()
			return newContextualWorkflow(nCtx.Workflow(), compiledWf, nStatus, compiledWf.Tasks, compiledWf.SubWorkflows), true, nil
		}
	}
=======
	//cacheHitStopWatch := d.metrics.CacheHit.Start(ctx)
	// Check if we have compiled the workflow before:
	// If there is a cached compiled Workflow, load and return it.
	//if ok, err := f.CacheExists(ctx); err != nil {
	//	logger.Warnf(ctx, "Failed to call head on compiled futures file. Error: %v", err)
	//	return nil, false, errors.Wrapf(errors.CausedByError, nCtx.NodeID(), err, "Failed to do HEAD on compiled futures file.")
	//} else if ok {
	//	// It exists, load and return it
	//	compiledWf, err := f.RetrieveCache(ctx)
	//	if err != nil {
	//		logger.Warnf(ctx, "Failed to load cached flyte workflow , this will cause the dynamic workflow to be recompiled. Error: %v", err)
	//		d.metrics.CacheError.Inc(ctx)
	//	} else {
	//		cacheHitStopWatch.Stop()
	//		return newContextualWorkflow(nCtx.Workflow(), compiledWf, nStatus, compiledWf.Tasks, compiledWf.SubWorkflows), true, nil
	//	}
	//}
>>>>>>> 06fc1aa0

	// We know for sure that futures file was generated. Lets read it
	djSpec, err := f.Read(ctx)
	if err != nil {
		return nil, false, errors.Wrapf(errors.RuntimeExecutionError, nCtx.NodeID(), err, "unable to read futures file, maybe corrupted")
	}

	var closure *core.CompiledWorkflowClosure
	wf, err := d.buildDynamicWorkflowTemplate(ctx, djSpec, nCtx, nStatus)
	if err != nil {
		return nil, true, err
	}

	compiledTasks, err := compileTasks(ctx, djSpec.Tasks)
	if err != nil {
		return nil, true, err
	}

	// TODO: This will currently fail if the WF references any launch plans
	closure, err = compiler.CompileWorkflow(wf, djSpec.Subworkflows, compiledTasks, []common2.InterfaceProvider{})
	if err != nil {
		return nil, true, err
	}

	subwf, err := k8s.BuildFlyteWorkflow(closure, &core.LiteralMap{}, nil, "")
	if err != nil {
		return nil, true, err
	}

	if err := f.Cache(ctx, subwf); err != nil {
		logger.Errorf(ctx, "Failed to cache Dynamic workflow [%s]", err.Error())
	}

	return newContextualWorkflow(nCtx.Workflow(), subwf, nStatus, subwf.Tasks, subwf.SubWorkflows), true, nil
}

func (d dynamicNodeTaskNodeHandler) progressDynamicWorkflow(ctx context.Context, dynamicWorkflow v1alpha1.ExecutableWorkflow,
	nCtx handler.NodeExecutionContext) (handler.Transition, error) {

	state, err := d.nodeExecutor.RecursiveNodeHandler(ctx, dynamicWorkflow, dynamicWorkflow.StartNode())
	if err != nil {
		return handler.UnknownTransition, err
	}

	if state.HasFailed() {
		if dynamicWorkflow.GetOnFailureNode() != nil {
			// TODO Once we migrate to closure node we need to handle subworkflow using the subworkflow handler
			logger.Errorf(ctx, "We do not support failure nodes in dynamic workflow today")
		}

		return handler.DoTransition(handler.TransitionTypeEphemeral, handler.PhaseInfoFailure("DynamicWorkflowFailure", state.Err.Error(), nil)), err
	}

	if state.IsComplete() {
		// If the WF interface has outputs, validate that the outputs file was written.
		if outputBindings := dynamicWorkflow.GetOutputBindings(); len(outputBindings) > 0 {
			endNodeStatus := dynamicWorkflow.GetNodeExecutionStatus(v1alpha1.EndNodeID)
			if endNodeStatus == nil {
				return handler.DoTransition(handler.TransitionTypeEphemeral, handler.PhaseInfoFailure("MalformedDynamicWorkflow", "no end-node found in dynamic workflow", nil)), nil
			}

			sourcePath := v1alpha1.GetOutputsFile(endNodeStatus.GetDataDir())
			if metadata, err := nCtx.DataStore().Head(ctx, sourcePath); err == nil {
				if !metadata.Exists() {
					return handler.DoTransition(handler.TransitionTypeEphemeral, handler.PhaseInfoFailure("DynamicWorkflowOutputsNotFound", " is expected to produce outputs but no outputs file was written to %v.", nil)), nil
				}
			} else {
				return handler.UnknownTransition, err
			}

			destinationPath := v1alpha1.GetOutputsFile(nCtx.NodeStatus().GetDataDir())
			if err := nCtx.DataStore().CopyRaw(ctx, sourcePath, destinationPath, storage.Options{}); err != nil {
				return handler.DoTransition(handler.TransitionTypeEphemeral,
					handler.PhaseInfoFailure(errors.OutputsNotFoundError.String(),
						fmt.Sprintf("Failed to copy subworkflow outputs from [%v] to [%v]", sourcePath, destinationPath), nil),
				), nil
			}
		}

		return handler.DoTransition(handler.TransitionTypeEphemeral, handler.PhaseInfoSuccess(nil)), nil
	}

	if state.PartiallyComplete() {
		if err := nCtx.EnqueueOwnerFunc()(); err != nil {
			return handler.UnknownTransition, err
		}
	}

	return handler.DoTransition(handler.TransitionTypeEphemeral, handler.PhaseInfoRunning(nil)), nil
}

func New(underlying TaskNodeHandler, nodeExecutor executors.Node, scope promutils.Scope) handler.Node {

	return &dynamicNodeTaskNodeHandler{
		TaskNodeHandler: underlying,
		metrics:         newMetrics(scope),
		nodeExecutor:    nodeExecutor,
	}
}<|MERGE_RESOLUTION|>--- conflicted
+++ resolved
@@ -255,32 +255,13 @@
 	nStatus.SetDataDir(nCtx.NodeStatus().GetDataDir())
 	nStatus.SetParentTaskID(execID)
 
-<<<<<<< HEAD
-	cacheHitStopWatch := d.metrics.CacheHit.Start(ctx)
+	// cacheHitStopWatch := d.metrics.CacheHit.Start(ctx)
 	// Check if we have compiled the workflow before:
 	// If there is a cached compiled Workflow, load and return it.
-	if ok, err := f.CacheExists(ctx); err != nil {
-		logger.Warnf(ctx, "Failed to call head on compiled futures file. Error: %v", err)
-		return nil, false, errors.Wrapf(errors.CausedByError, nCtx.NodeID(), err, "Failed to do HEAD on compiled futures file.")
-	} else if ok {
-		// It exists, load and return it
-		compiledWf, err := f.RetrieveCache(ctx)
-		if err != nil {
-			logger.Warnf(ctx, "Failed to load cached flyte workflow , this will cause the dynamic workflow to be recompiled. Error: %v", err)
-			d.metrics.CacheError.Inc(ctx)
-		} else {
-			cacheHitStopWatch.Stop()
-			return newContextualWorkflow(nCtx.Workflow(), compiledWf, nStatus, compiledWf.Tasks, compiledWf.SubWorkflows), true, nil
-		}
-	}
-=======
-	//cacheHitStopWatch := d.metrics.CacheHit.Start(ctx)
-	// Check if we have compiled the workflow before:
-	// If there is a cached compiled Workflow, load and return it.
-	//if ok, err := f.CacheExists(ctx); err != nil {
+	// if ok, err := f.CacheExists(ctx); err != nil {
 	//	logger.Warnf(ctx, "Failed to call head on compiled futures file. Error: %v", err)
 	//	return nil, false, errors.Wrapf(errors.CausedByError, nCtx.NodeID(), err, "Failed to do HEAD on compiled futures file.")
-	//} else if ok {
+	// } else if ok {
 	//	// It exists, load and return it
 	//	compiledWf, err := f.RetrieveCache(ctx)
 	//	if err != nil {
@@ -290,8 +271,7 @@
 	//		cacheHitStopWatch.Stop()
 	//		return newContextualWorkflow(nCtx.Workflow(), compiledWf, nStatus, compiledWf.Tasks, compiledWf.SubWorkflows), true, nil
 	//	}
-	//}
->>>>>>> 06fc1aa0
+	// }
 
 	// We know for sure that futures file was generated. Lets read it
 	djSpec, err := f.Read(ctx)
