--- conflicted
+++ resolved
@@ -106,21 +106,12 @@
 	memStore, err := storage.NewDataStore(&storage.Config{Type: storage.TypeMemory}, promutils.NewTestScope())
 	assert.NoError(t, err)
 
-<<<<<<< HEAD
 	catalogClient := catalog.NewCatalogClient(memStore)
-=======
-	catalogClient, _ := catalog.NewCatalogClient(ctx, memStore)
 	execIface, err := NewExecutor(ctx, memStore, enQWf, time.Second, mockEventSink, launchplan.NewFailFastLaunchPlanExecutor(), catalogClient, fakeKubeClient, promutils.NewTestScope())
 	assert.NoError(t, err)
 	exec := execIface.(*nodeExecutor)
 	execID := &core.WorkflowExecutionIdentifier{}
 	nodeID := "n1"
->>>>>>> beb550a2
-
-	t.Run("no-error", func(t *testing.T) {
-		execIface, err := NewExecutor(ctx, memStore, enQWf, time.Second, mockEventSink, launchplan.NewFailFastLaunchPlanExecutor(), catalogClient, fakeKubeClient, promutils.NewTestScope())
-		assert.NoError(t, err)
-		exec := execIface.(*nodeExecutor)
 
 		hf := &mocks2.HandlerFactory{}
 		exec.nodeHandlerFactory = hf
@@ -138,24 +129,7 @@
 		hf := &mocks2.HandlerFactory{}
 		exec.nodeHandlerFactory = hf
 
-<<<<<<< HEAD
 		hf.On("Setup", mock.Anything, mock.Anything).Return(fmt.Errorf("error"))
-=======
-func TestNodeExecutor_Initialize(t *testing.T) {
-	ctx := context.Background()
-	enQWf := func(workflowID v1alpha1.WorkflowID) {
-	}
-
-	mockEventSink := events.NewMockEventSink().(*events.MockEventSink)
-	memStore, err := storage.NewDataStore(&storage.Config{Type: storage.TypeMemory}, promutils.NewTestScope())
-	assert.NoError(t, err)
-
-	catalogClient, _ := catalog.NewCatalogClient(ctx, memStore)
-
-	execIface, err := NewExecutor(ctx, memStore, enQWf, time.Second, mockEventSink, launchplan.NewFailFastLaunchPlanExecutor(), catalogClient, fakeKubeClient, promutils.NewTestScope())
-	assert.NoError(t, err)
-	exec := execIface.(*nodeExecutor)
->>>>>>> beb550a2
 
 		assert.Error(t, exec.Initialize(ctx))
 	})
