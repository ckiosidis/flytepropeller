package dynamic

import (
	"context"
	"fmt"
	"time"

	"github.com/Masterminds/semver"

	"github.com/lyft/flyteplugins/go/tasks/pluginmachinery/catalog"
	pluginCore "github.com/lyft/flyteplugins/go/tasks/pluginmachinery/core"
	"github.com/lyft/flyteplugins/go/tasks/pluginmachinery/io"
	"github.com/lyft/flyteplugins/go/tasks/pluginmachinery/ioutils"
	"github.com/lyft/flytestdlib/logger"
	"github.com/lyft/flytestdlib/promutils/labeled"

	"github.com/lyft/flytepropeller/pkg/compiler"
	common2 "github.com/lyft/flytepropeller/pkg/compiler/common"
	"github.com/lyft/flytepropeller/pkg/controller/executors"
	"github.com/lyft/flytepropeller/pkg/controller/nodes/task"

	"github.com/lyft/flytestdlib/promutils"
	"k8s.io/apimachinery/pkg/util/rand"

	"github.com/lyft/flyteidl/gen/pb-go/flyteidl/core"
	"github.com/lyft/flytestdlib/storage"

	"github.com/lyft/flytepropeller/pkg/apis/flyteworkflow/v1alpha1"
	"github.com/lyft/flytepropeller/pkg/compiler/transformers/k8s"
	"github.com/lyft/flytepropeller/pkg/controller/nodes/errors"
	"github.com/lyft/flytepropeller/pkg/controller/nodes/handler"
)

//go:generate mockery -all -case=underscore

const dynamicNodeID = "dynamic-node"

// TODO: Remove after deploying version 0.2.4
var arrayFlyteKitVersion = semver.MustParse("0.2.3")

type TaskNodeHandler interface {
	handler.Node
	ValidateOutputAndCacheAdd(ctx context.Context, i io.InputReader, r io.OutputReader, outputCommitter io.OutputWriter,
		tr pluginCore.TaskReader, m catalog.Metadata) (*io.ExecutionError, error)
}

type metrics struct {
	buildDynamicWorkflow   labeled.StopWatch
	retrieveDynamicJobSpec labeled.StopWatch
	CacheHit               labeled.StopWatch
	CacheError             labeled.Counter
}

func newMetrics(scope promutils.Scope) metrics {
	return metrics{
		buildDynamicWorkflow:   labeled.NewStopWatch("build_dynamic_workflow", "Overhead for building a dynamic workflow in memory.", time.Microsecond, scope),
		retrieveDynamicJobSpec: labeled.NewStopWatch("retrieve_dynamic_spec", "Overhead of downloading and un-marshaling dynamic job spec", time.Microsecond, scope),
		CacheHit:               labeled.NewStopWatch("dynamic_workflow_cache_hit", "A dynamic workflow was loaded from store.", time.Microsecond, scope),
		CacheError:             labeled.NewCounter("cache_err", "A dynamic workflow failed to store or load from data store.", scope),
	}
}

type dynamicNodeTaskNodeHandler struct {
	TaskNodeHandler
	metrics      metrics
	nodeExecutor executors.Node
}

func (d dynamicNodeTaskNodeHandler) handleParentNode(ctx context.Context, prevState handler.DynamicNodeState, nCtx handler.NodeExecutionContext) (handler.Transition, handler.DynamicNodeState, error) {
	// It seems parent node is still running, lets call handle for parent node
	trns, err := d.TaskNodeHandler.Handle(ctx, nCtx)
	if err != nil {
		return trns, prevState, err
	}

	if trns.Info().GetPhase() == handler.EPhaseSuccess {
		f, err := task.NewRemoteFutureFileReader(ctx, nCtx.NodeStatus().GetDataDir(), nCtx.DataStore())
		if err != nil {
			return handler.UnknownTransition, prevState, err
		}
		// If the node succeeded, check if it generated a futures.pb file to execute.
		ok, err := f.Exists(ctx)
		if err != nil {
			return handler.UnknownTransition, prevState, err
		}
		if ok {
			// Mark the node that parent node has completed and a dynamic node executing its child nodes. Next time check node status is called, it'll go
			// directly to progress the dynamically generated workflow.
			logger.Infof(ctx, "future file detected, assuming dynamic node")
			// There is a futures file, so we need to continue running the node with the modified state
			return trns.WithInfo(handler.PhaseInfoRunning(trns.Info().GetInfo())), handler.DynamicNodeState{Phase: v1alpha1.DynamicNodePhaseExecuting}, nil
		}
	}
	logger.Infof(ctx, "regular node detected, (no future file found)")
	return trns, prevState, nil
}

func (d dynamicNodeTaskNodeHandler) handleDynamicSubNodes(ctx context.Context, nCtx handler.NodeExecutionContext) (handler.Transition, error) {
	dynamicWF, _, err := d.buildContextualDynamicWorkflow(ctx, nCtx)
	if err != nil {
		return handler.DoTransition(handler.TransitionTypeEphemeral, handler.PhaseInfoFailure("DynamicWorkflowBuildFailed", err.Error(), nil)), nil
	}

	trns, err := d.progressDynamicWorkflow(ctx, dynamicWF, nCtx)
	if err != nil {
		return handler.UnknownTransition, err
	}

	if trns.Info().GetPhase() == handler.EPhaseSuccess {
		logger.Infof(ctx, "dynamic workflow node has succeeded, will call on success handler for parent node [%s]", nCtx.NodeID())
		outputPaths := ioutils.NewRemoteFileOutputPaths(ctx, nCtx.DataStore(), nCtx.NodeStatus().GetDataDir())
		execID := task.GetTaskExecutionIdentifier(nCtx)
		outputReader := ioutils.NewRemoteFileOutputReader(ctx, nCtx.DataStore(), outputPaths, nCtx.MaxDatasetSizeBytes())
		ee, err := d.TaskNodeHandler.ValidateOutputAndCacheAdd(ctx, nCtx.InputReader(), outputReader, nil, nCtx.TaskReader(), catalog.Metadata{
			TaskExecutionIdentifier: execID,
		})
		if err != nil {
			return handler.UnknownTransition, err
		}
		if ee != nil {
			if ee.IsRecoverable {
				return trns.WithInfo(handler.PhaseInfoRetryableFailureErr(ee.ExecutionError, trns.Info().GetInfo())), nil
			}
			return trns.WithInfo(handler.PhaseInfoFailureErr(ee.ExecutionError, trns.Info().GetInfo())), nil
		}
	}

	return trns, nil
}

func (d dynamicNodeTaskNodeHandler) Handle(ctx context.Context, nCtx handler.NodeExecutionContext) (handler.Transition, error) {
	ds := nCtx.NodeStateReader().GetDynamicNodeState()
	var err error
	var trns handler.Transition
	newState := ds
	if ds.Phase == v1alpha1.DynamicNodePhaseExecuting {
		trns, err = d.handleDynamicSubNodes(ctx, nCtx)
		if err != nil {
			logger.Errorf(ctx, "handling dynamic subnodes failed with error: %s", err.Error())
			return trns, err
		}
	} else {
		trns, newState, err = d.handleParentNode(ctx, ds, nCtx)
		if err != nil {
			logger.Errorf(ctx, "handling parent node failed with error: %s", err.Error())
			return trns, err
		}
	}
	if err := nCtx.NodeStateWriter().PutDynamicNodeState(newState); err != nil {
		return handler.UnknownTransition, err
	}
	return trns, nil
}

func (d dynamicNodeTaskNodeHandler) Abort(ctx context.Context, nCtx handler.NodeExecutionContext, reason string) error {

	ds := nCtx.NodeStateReader().GetDynamicNodeState()
	switch ds.Phase {
	case v1alpha1.DynamicNodePhaseExecuting:
		dynamicWF, isDynamic, err := d.buildContextualDynamicWorkflow(ctx, nCtx)
		if err != nil {
			return err
		}

		if !isDynamic {
			return nil
		}

		return d.nodeExecutor.AbortHandler(ctx, dynamicWF, dynamicWF.StartNode(), reason)
	default:
		// The parent node has not yet completed, so we will abort the parent node
		return d.TaskNodeHandler.Abort(ctx, nCtx, reason)
	}
}

// This is a weird method. We should always finalize before we set the dynamic parent node phase as complete?
// TODO we are finalizing the parent node only after sub tasks are completed
func (d dynamicNodeTaskNodeHandler) Finalize(ctx context.Context, nCtx handler.NodeExecutionContext) error {
	return d.TaskNodeHandler.Finalize(ctx, nCtx)
}

func (d dynamicNodeTaskNodeHandler) buildDynamicWorkflowTemplate(ctx context.Context, djSpec *core.DynamicJobSpec, nCtx handler.NodeExecutionContext, parentNodeStatus v1alpha1.ExecutableNodeStatus) (
	*core.WorkflowTemplate, error) {

	iface, err := underlyingInterface(ctx, nCtx.TaskReader())
	if err != nil {
		return nil, err
	}

	// Modify node IDs to include lineage, the entire system assumes node IDs are unique per parent WF.
	// We keep track of the original node ids because that's where inputs are written to.
	parentNodeID := nCtx.NodeID()
	for _, n := range djSpec.Nodes {
		newID, err := hierarchicalNodeID(parentNodeID, n.Id)
		if err != nil {
			return nil, err
		}

		// Instantiate a nodeStatus using the modified name but set its data directory using the original name.
		subNodeStatus := parentNodeStatus.GetNodeExecutionStatus(newID)
		originalNodePath, err := nCtx.DataStore().ConstructReference(ctx, nCtx.NodeStatus().GetDataDir(), n.Id)
		if err != nil {
			return nil, err
		}

		subNodeStatus.SetDataDir(originalNodePath)
		subNodeStatus.ResetDirty()

		n.Id = newID
	}

	if nCtx.TaskReader().GetTaskID() != nil {
		// If the parent is a task, pass down data children nodes should inherit.
		parentTask, err := nCtx.TaskReader().Read(ctx)
		if err != nil {
			return nil, errors.Wrapf(errors.CausedByError, nCtx.NodeID(), err, "Failed to find task [%v].", nCtx.TaskReader().GetTaskID())
		}

		for _, t := range djSpec.Tasks {
			if t.GetContainer() != nil && parentTask.GetContainer() != nil {
				t.GetContainer().Config = append(t.GetContainer().Config, parentTask.GetContainer().Config...)
			}

			// TODO: This is a hack since array tasks' interfaces are malformed. Remove after
			// FlyteKit version that generates the right interfaces is deployed.
			if t.Type == "container_array" {
				isBelow, err := isFlyteKitVersionBelow(t.GetMetadata().Runtime, arrayFlyteKitVersion)
				if err != nil {
					logger.Warnf(ctx, "Failed to validate flytekit version of task [%v] will skip array"+
						" interface manipulation.", t.GetId())
					continue
				}

				if isBelow {
					iface := t.GetInterface()
					iface.Outputs = makeArrayInterface(iface.Outputs)
				}
			}
		}
	}

	for _, o := range djSpec.Outputs {
		err = updateBindingNodeIDsWithLineage(parentNodeID, o.Binding)
		if err != nil {
			return nil, err
		}
	}

	return &core.WorkflowTemplate{
		Id: &core.Identifier{
			Project:      nCtx.NodeExecutionMetadata().GetExecutionID().Project,
			Domain:       nCtx.NodeExecutionMetadata().GetExecutionID().Domain,
			Version:      rand.String(10),
			Name:         rand.String(10),
			ResourceType: core.ResourceType_WORKFLOW,
		},
		Nodes:     djSpec.Nodes,
		Outputs:   djSpec.Outputs,
		Interface: iface,
	}, nil
}

func (d dynamicNodeTaskNodeHandler) buildContextualDynamicWorkflow(ctx context.Context, nCtx handler.NodeExecutionContext) (dynamicWf v1alpha1.ExecutableWorkflow, isDynamic bool, err error) {

	t := d.metrics.buildDynamicWorkflow.Start(ctx)
	defer t.Stop()

	f, err := task.NewRemoteFutureFileReader(ctx, nCtx.NodeStatus().GetDataDir(), nCtx.DataStore())
	if err != nil {
		return nil, false, err
	}

	// TODO: This is a hack to set parent task execution id, we should move to node-node relationship.
	execID := task.GetTaskExecutionIdentifier(nCtx)
	nStatus := nCtx.NodeStatus().GetNodeExecutionStatus(dynamicNodeID)
	nStatus.SetDataDir(nCtx.NodeStatus().GetDataDir())
	nStatus.SetParentTaskID(execID)

<<<<<<< HEAD
	//cacheHitStopWatch := d.metrics.CacheHit.Start(ctx)
	// Check if we have compiled the workflow before:
	// If there is a cached compiled Workflow, load and return it.
	//if ok, err := f.CacheExists(ctx); err != nil {
	//	logger.Warnf(ctx, "Failed to call head on compiled futures file. Error: %v", err)
	//	return nil, false, errors.Wrapf(errors.CausedByError, nCtx.NodeID(), err, "Failed to do HEAD on compiled futures file.")
	//} else if ok {
=======
	// cacheHitStopWatch := d.metrics.CacheHit.Start(ctx)
	// Check if we have compiled the workflow before:
	// If there is a cached compiled Workflow, load and return it.
	// if ok, err := f.CacheExists(ctx); err != nil {
	//	logger.Warnf(ctx, "Failed to call head on compiled futures file. Error: %v", err)
	//	return nil, false, errors.Wrapf(errors.CausedByError, nCtx.NodeID(), err, "Failed to do HEAD on compiled futures file.")
	// } else if ok {
>>>>>>> 6ccc4f33
	//	// It exists, load and return it
	//	compiledWf, err := f.RetrieveCache(ctx)
	//	if err != nil {
	//		logger.Warnf(ctx, "Failed to load cached flyte workflow , this will cause the dynamic workflow to be recompiled. Error: %v", err)
	//		d.metrics.CacheError.Inc(ctx)
	//	} else {
	//		cacheHitStopWatch.Stop()
	//		return newContextualWorkflow(nCtx.Workflow(), compiledWf, nStatus, compiledWf.Tasks, compiledWf.SubWorkflows), true, nil
	//	}
<<<<<<< HEAD
	//}
=======
	// }
>>>>>>> 6ccc4f33

	// We know for sure that futures file was generated. Lets read it
	djSpec, err := f.Read(ctx)
	if err != nil {
		return nil, false, errors.Wrapf(errors.RuntimeExecutionError, nCtx.NodeID(), err, "unable to read futures file, maybe corrupted")
	}

	var closure *core.CompiledWorkflowClosure
	wf, err := d.buildDynamicWorkflowTemplate(ctx, djSpec, nCtx, nStatus)
	if err != nil {
		return nil, true, err
	}

	compiledTasks, err := compileTasks(ctx, djSpec.Tasks)
	if err != nil {
		return nil, true, err
	}

	// TODO: This will currently fail if the WF references any launch plans
	closure, err = compiler.CompileWorkflow(wf, djSpec.Subworkflows, compiledTasks, []common2.InterfaceProvider{})
	if err != nil {
		return nil, true, err
	}

	subwf, err := k8s.BuildFlyteWorkflow(closure, &core.LiteralMap{}, nil, "")
	if err != nil {
		return nil, true, err
	}

	if err := f.Cache(ctx, subwf); err != nil {
		logger.Errorf(ctx, "Failed to cache Dynamic workflow [%s]", err.Error())
	}

	return newContextualWorkflow(nCtx.Workflow(), subwf, nStatus, subwf.Tasks, subwf.SubWorkflows), true, nil
}

func (d dynamicNodeTaskNodeHandler) progressDynamicWorkflow(ctx context.Context, dynamicWorkflow v1alpha1.ExecutableWorkflow,
	nCtx handler.NodeExecutionContext) (handler.Transition, error) {

	state, err := d.nodeExecutor.RecursiveNodeHandler(ctx, dynamicWorkflow, dynamicWorkflow.StartNode())
	if err != nil {
		return handler.UnknownTransition, err
	}

	if state.HasFailed() {
		if dynamicWorkflow.GetOnFailureNode() != nil {
			// TODO Once we migrate to closure node we need to handle subworkflow using the subworkflow handler
			logger.Errorf(ctx, "We do not support failure nodes in dynamic workflow today")
		}

		return handler.DoTransition(handler.TransitionTypeEphemeral, handler.PhaseInfoFailure("DynamicWorkflowFailure", state.Err.Error(), nil)), err
	}

	if state.IsComplete() {
		// If the WF interface has outputs, validate that the outputs file was written.
		if outputBindings := dynamicWorkflow.GetOutputBindings(); len(outputBindings) > 0 {
			endNodeStatus := dynamicWorkflow.GetNodeExecutionStatus(v1alpha1.EndNodeID)
			if endNodeStatus == nil {
				return handler.DoTransition(handler.TransitionTypeEphemeral, handler.PhaseInfoFailure("MalformedDynamicWorkflow", "no end-node found in dynamic workflow", nil)), nil
			}

			sourcePath := v1alpha1.GetOutputsFile(endNodeStatus.GetDataDir())
			if metadata, err := nCtx.DataStore().Head(ctx, sourcePath); err == nil {
				if !metadata.Exists() {
					return handler.DoTransition(handler.TransitionTypeEphemeral, handler.PhaseInfoFailure("DynamicWorkflowOutputsNotFound", " is expected to produce outputs but no outputs file was written to %v.", nil)), nil
				}
			} else {
				return handler.UnknownTransition, err
			}

			destinationPath := v1alpha1.GetOutputsFile(nCtx.NodeStatus().GetDataDir())
			if err := nCtx.DataStore().CopyRaw(ctx, sourcePath, destinationPath, storage.Options{}); err != nil {
				return handler.DoTransition(handler.TransitionTypeEphemeral,
					handler.PhaseInfoFailure(errors.OutputsNotFoundError.String(),
						fmt.Sprintf("Failed to copy subworkflow outputs from [%v] to [%v]", sourcePath, destinationPath), nil),
				), nil
			}
		}

		return handler.DoTransition(handler.TransitionTypeEphemeral, handler.PhaseInfoSuccess(nil)), nil
	}

	if state.PartiallyComplete() {
		if err := nCtx.EnqueueOwnerFunc()(); err != nil {
			return handler.UnknownTransition, err
		}
	}

	return handler.DoTransition(handler.TransitionTypeEphemeral, handler.PhaseInfoRunning(nil)), nil
}

func New(underlying TaskNodeHandler, nodeExecutor executors.Node, scope promutils.Scope) handler.Node {

	return &dynamicNodeTaskNodeHandler{
		TaskNodeHandler: underlying,
		metrics:         newMetrics(scope),
		nodeExecutor:    nodeExecutor,
	}
}<|MERGE_RESOLUTION|>--- conflicted
+++ resolved
@@ -276,15 +276,6 @@
 	nStatus.SetDataDir(nCtx.NodeStatus().GetDataDir())
 	nStatus.SetParentTaskID(execID)
 
-<<<<<<< HEAD
-	//cacheHitStopWatch := d.metrics.CacheHit.Start(ctx)
-	// Check if we have compiled the workflow before:
-	// If there is a cached compiled Workflow, load and return it.
-	//if ok, err := f.CacheExists(ctx); err != nil {
-	//	logger.Warnf(ctx, "Failed to call head on compiled futures file. Error: %v", err)
-	//	return nil, false, errors.Wrapf(errors.CausedByError, nCtx.NodeID(), err, "Failed to do HEAD on compiled futures file.")
-	//} else if ok {
-=======
 	// cacheHitStopWatch := d.metrics.CacheHit.Start(ctx)
 	// Check if we have compiled the workflow before:
 	// If there is a cached compiled Workflow, load and return it.
@@ -292,7 +283,6 @@
 	//	logger.Warnf(ctx, "Failed to call head on compiled futures file. Error: %v", err)
 	//	return nil, false, errors.Wrapf(errors.CausedByError, nCtx.NodeID(), err, "Failed to do HEAD on compiled futures file.")
 	// } else if ok {
->>>>>>> 6ccc4f33
 	//	// It exists, load and return it
 	//	compiledWf, err := f.RetrieveCache(ctx)
 	//	if err != nil {
@@ -302,11 +292,7 @@
 	//		cacheHitStopWatch.Stop()
 	//		return newContextualWorkflow(nCtx.Workflow(), compiledWf, nStatus, compiledWf.Tasks, compiledWf.SubWorkflows), true, nil
 	//	}
-<<<<<<< HEAD
-	//}
-=======
 	// }
->>>>>>> 6ccc4f33
 
 	// We know for sure that futures file was generated. Lets read it
 	djSpec, err := f.Read(ctx)
