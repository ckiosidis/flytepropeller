package subworkflow

import (
	"context"
	"fmt"
	"reflect"
	"testing"

	"github.com/lyft/flyteidl/gen/pb-go/flyteidl/admin"
	"github.com/lyft/flyteidl/gen/pb-go/flyteidl/core"
	"github.com/lyft/flytepropeller/pkg/apis/flyteworkflow/v1alpha1"
	mocks2 "github.com/lyft/flytepropeller/pkg/apis/flyteworkflow/v1alpha1/mocks"
	"github.com/lyft/flytepropeller/pkg/controller/nodes/handler"
	"github.com/lyft/flytepropeller/pkg/controller/nodes/subworkflow/launchplan"
	"github.com/lyft/flytepropeller/pkg/controller/nodes/subworkflow/launchplan/mocks"
	"github.com/lyft/flytepropeller/pkg/utils"
	"github.com/lyft/flytestdlib/promutils"
	"github.com/lyft/flytestdlib/storage"
	"github.com/stretchr/testify/assert"
	"github.com/stretchr/testify/mock"
)

func createInmemoryStore(t testing.TB) *storage.DataStore {
	cfg := storage.Config{
		Type: storage.TypeMemory,
	}

	d, err := storage.NewDataStore(&cfg, promutils.NewTestScope())
	assert.NoError(t, err)

	return d
}

func TestSubWorkflowHandler_StartLaunchPlan(t *testing.T) {
	ctx := context.TODO()

	nodeID := "n1"
	attempts := uint32(1)

	lpID := &core.Identifier{
		Project:      "p",
		Domain:       "d",
		Name:         "n",
		Version:      "v",
		ResourceType: core.ResourceType_LAUNCH_PLAN,
	}
	mockWfNode := &mocks2.ExecutableWorkflowNode{}
	mockWfNode.On("GetLaunchPlanRefID").Return(&v1alpha1.Identifier{
		Identifier: lpID,
	})

	mockNode := &mocks2.ExecutableNode{}
	mockNode.On("GetID").Return("n1")
	mockNode.On("GetWorkflowNode").Return(mockWfNode)

	mockNodeStatus := &mocks2.ExecutableNodeStatus{}
	mockNodeStatus.On("GetAttempts").Return(attempts)

	parentID := &core.WorkflowExecutionIdentifier{
		Name:    "x",
		Domain:  "y",
		Project: "z",
	}
	mockWf := &mocks2.ExecutableWorkflow{}
	mockWf.On("GetNodeExecutionStatus", nodeID).Return(mockNodeStatus)
	mockWf.On("GetExecutionID").Return(v1alpha1.WorkflowExecutionIdentifier{
		WorkflowExecutionIdentifier: parentID,
	})

	t.Run("happy", func(t *testing.T) {

		mockLPExec := &mocks.Executor{}

		h := launchPlanHandler{
			launchPlan: mockLPExec,
		}
		mockLPExec.On("Launch",
			ctx,
			mock.MatchedBy(func(o launchplan.LaunchContext) bool {
				return o.ParentNodeExecution.NodeId == mockNode.GetID() &&
					o.ParentNodeExecution.ExecutionId == parentID
			}),
			mock.MatchedBy(func(o *core.WorkflowExecutionIdentifier) bool {
				return o.Project == parentID.Project && o.Domain == parentID.Domain
			}),
			mock.MatchedBy(func(o *core.Identifier) bool { return lpID == o }),
			mock.MatchedBy(func(o *core.LiteralMap) bool { return o.Literals == nil }),
		).Return(nil)

		wfStatus := &mocks2.MutableWorkflowNodeStatus{}
		mockNodeStatus.On("GetOrCreateWorkflowStatus").Return(wfStatus)

		nCtx := createNodeContext(v1alpha1.WorkflowNodePhaseUndefined, mockWf, mockNode)
		s, err := h.StartLaunchPlan(ctx, nCtx)
		assert.NoError(t, err)
		assert.Equal(t, s.Info().GetPhase(), handler.EPhaseRunning)
	})

	t.Run("alreadyExists", func(t *testing.T) {

		mockLPExec := &mocks.Executor{}

		h := launchPlanHandler{
			launchPlan: mockLPExec,
		}
		mockLPExec.On("Launch",
			ctx,
			mock.MatchedBy(func(o launchplan.LaunchContext) bool {
				return o.ParentNodeExecution.NodeId == mockNode.GetID() &&
					o.ParentNodeExecution.ExecutionId == parentID
			}),
			mock.MatchedBy(func(o *core.WorkflowExecutionIdentifier) bool {
				return o.Project == parentID.Project && o.Domain == parentID.Domain
			}),
			mock.MatchedBy(func(o *core.Identifier) bool { return lpID == o }),
			mock.MatchedBy(func(o *core.LiteralMap) bool { return o.Literals == nil }),
		).Return(launchplan.Wrapf(launchplan.RemoteErrorAlreadyExists, fmt.Errorf("blah"), "failed"))

		nCtx := createNodeContext(v1alpha1.WorkflowNodePhaseUndefined, mockWf, mockNode)
		s, err := h.StartLaunchPlan(ctx, nCtx)
		assert.NoError(t, err)
		assert.Equal(t, s.Info().GetPhase(), handler.EPhaseRunning)
	})

	t.Run("systemError", func(t *testing.T) {

		mockLPExec := &mocks.Executor{}

		h := launchPlanHandler{
			launchPlan: mockLPExec,
		}
		mockLPExec.On("Launch",
			ctx,
			mock.MatchedBy(func(o launchplan.LaunchContext) bool {
				return o.ParentNodeExecution.NodeId == mockNode.GetID() &&
					o.ParentNodeExecution.ExecutionId == parentID
			}),
			mock.MatchedBy(func(o *core.WorkflowExecutionIdentifier) bool {
				return o.Project == parentID.Project && o.Domain == parentID.Domain
			}),
			mock.MatchedBy(func(o *core.Identifier) bool { return lpID == o }),
			mock.MatchedBy(func(o *core.LiteralMap) bool { return o.Literals == nil }),
		).Return(launchplan.Wrapf(launchplan.RemoteErrorSystem, fmt.Errorf("blah"), "failed"))

		nCtx := createNodeContext(v1alpha1.WorkflowNodePhaseExecuting, mockWf, mockNode)
		s, err := h.StartLaunchPlan(ctx, nCtx)
		assert.Error(t, err)
		assert.Equal(t, handler.EPhaseUndefined, s.Info().GetPhase())
	})

	t.Run("userError", func(t *testing.T) {

		mockLPExec := &mocks.Executor{}

		h := launchPlanHandler{
			launchPlan: mockLPExec,
		}
		mockLPExec.On("Launch",
			ctx,
			mock.MatchedBy(func(o launchplan.LaunchContext) bool {
				return o.ParentNodeExecution.NodeId == mockNode.GetID() &&
					o.ParentNodeExecution.ExecutionId == parentID
			}),
			mock.MatchedBy(func(o *core.WorkflowExecutionIdentifier) bool {
				return o.Project == parentID.Project && o.Domain == parentID.Domain
			}),
			mock.MatchedBy(func(o *core.Identifier) bool { return lpID == o }),
			mock.MatchedBy(func(o *core.LiteralMap) bool { return o.Literals == nil }),
		).Return(launchplan.Wrapf(launchplan.RemoteErrorUser, fmt.Errorf("blah"), "failed"))

		nCtx := createNodeContext(v1alpha1.WorkflowNodePhaseExecuting, mockWf, mockNode)
		s, err := h.StartLaunchPlan(ctx, nCtx)
		assert.NoError(t, err)
		assert.Equal(t, handler.EPhaseFailed, s.Info().GetPhase())
	})
}

func TestSubWorkflowHandler_CheckLaunchPlanStatus(t *testing.T) {

	ctx := context.TODO()

	nodeID := "n1"
	attempts := uint32(1)
	dataDir := storage.DataReference("data")

	lpID := &core.Identifier{
		Project:      "p",
		Domain:       "d",
		Name:         "n",
		Version:      "v",
		ResourceType: core.ResourceType_LAUNCH_PLAN,
	}
	mockWfNode := &mocks2.ExecutableWorkflowNode{}
	mockWfNode.On("GetLaunchPlanRefID").Return(&v1alpha1.Identifier{
		Identifier: lpID,
	})

	mockNode := &mocks2.ExecutableNode{}
	mockNode.On("GetID").Return("n1")
	mockNode.On("GetWorkflowNode").Return(mockWfNode)

	mockNodeStatus := &mocks2.ExecutableNodeStatus{}
	mockNodeStatus.On("GetAttempts").Return(attempts)
	mockNodeStatus.On("GetDataDir").Return(dataDir)

	parentID := &core.WorkflowExecutionIdentifier{
		Name:    "x",
		Domain:  "y",
		Project: "z",
	}
	mockWf := &mocks2.ExecutableWorkflow{}
	mockWf.On("GetNodeExecutionStatus", nodeID).Return(mockNodeStatus)
	mockWf.On("GetExecutionID").Return(v1alpha1.WorkflowExecutionIdentifier{
		WorkflowExecutionIdentifier: parentID,
	})

	t.Run("stillRunning", func(t *testing.T) {

		mockLPExec := &mocks.Executor{}

		h := launchPlanHandler{
			launchPlan: mockLPExec,
		}
		mockLPExec.On("GetStatus",
			ctx,
			mock.MatchedBy(func(o *core.WorkflowExecutionIdentifier) bool {
				return o.Project == parentID.Project && o.Domain == parentID.Domain
			}),
		).Return(&admin.ExecutionClosure{
			Phase: core.WorkflowExecution_RUNNING,
		}, nil)

		nCtx := createNodeContext(v1alpha1.WorkflowNodePhaseExecuting, mockWf, mockNode)
		s, err := h.CheckLaunchPlanStatus(ctx, nCtx)

		assert.NoError(t, err)
		assert.Equal(t, handler.EPhaseRunning, s.Info().GetPhase())
	})

	t.Run("successNoOutputs", func(t *testing.T) {

		mockLPExec := &mocks.Executor{}

		h := launchPlanHandler{
			launchPlan: mockLPExec,
		}
		mockLPExec.On("GetStatus",
			ctx,
			mock.MatchedBy(func(o *core.WorkflowExecutionIdentifier) bool {
				return o.Project == parentID.Project && o.Domain == parentID.Domain
			}),
		).Return(&admin.ExecutionClosure{
			Phase: core.WorkflowExecution_SUCCEEDED,
		}, nil)

		nCtx := createNodeContext(v1alpha1.WorkflowNodePhaseExecuting, mockWf, mockNode)
		s, err := h.CheckLaunchPlanStatus(ctx, nCtx)
		assert.NoError(t, err)
		assert.Equal(t, handler.EPhaseSuccess, s.Info().GetPhase())
	})

	t.Run("successOutputURI", func(t *testing.T) {

		mockStore := createInmemoryStore(t)
		mockLPExec := &mocks.Executor{}
		uri := storage.DataReference("uri")

		// tODO ssingh: do we need mockStore
		h := launchPlanHandler{
			launchPlan: mockLPExec,
		}

		op := &core.LiteralMap{
			Literals: map[string]*core.Literal{
				"x": utils.MustMakePrimitiveLiteral(1),
			},
		}
		err := mockStore.WriteProtobuf(ctx, uri, storage.Options{}, op)
		assert.NoError(t, err)

		mockLPExec.On("GetStatus",
			ctx,
			mock.MatchedBy(func(o *core.WorkflowExecutionIdentifier) bool {
				return o.Project == parentID.Project && o.Domain == parentID.Domain
			}),
		).Return(&admin.ExecutionClosure{
			Phase: core.WorkflowExecution_SUCCEEDED,
			OutputResult: &admin.ExecutionClosure_Outputs{
				Outputs: &admin.LiteralMapBlob{
					Data: &admin.LiteralMapBlob_Uri{
						Uri: uri.String(),
					},
				},
			},
		}, nil)

		nCtx := createNodeContext(v1alpha1.WorkflowNodePhaseExecuting, mockWf, mockNode)
		nCtx.On("DataStore").Return(mockStore)
		s, err := h.CheckLaunchPlanStatus(ctx, nCtx)
		assert.NoError(t, err)
		assert.Equal(t, handler.EPhaseSuccess, s.Info().GetPhase())
		final := &core.LiteralMap{}
		assert.NoError(t, mockStore.ReadProtobuf(ctx, v1alpha1.GetOutputsFile(dataDir), final))
		v, ok := final.GetLiterals()["x"]
		assert.True(t, ok)
		assert.Equal(t, int64(1), v.GetScalar().GetPrimitive().GetInteger())
	})

	t.Run("successOutputs", func(t *testing.T) {

		mockStore := createInmemoryStore(t)
		mockLPExec := &mocks.Executor{}
		h := launchPlanHandler{
			launchPlan: mockLPExec,
		}

		op := &core.LiteralMap{
			Literals: map[string]*core.Literal{
				"x": utils.MustMakePrimitiveLiteral(1),
			},
		}
		mockLPExec.On("GetStatus",
			ctx,
			mock.MatchedBy(func(o *core.WorkflowExecutionIdentifier) bool {
				return o.Project == parentID.Project && o.Domain == parentID.Domain
			}),
		).Return(&admin.ExecutionClosure{
			Phase: core.WorkflowExecution_SUCCEEDED,
			OutputResult: &admin.ExecutionClosure_Outputs{
				Outputs: &admin.LiteralMapBlob{
					Data: &admin.LiteralMapBlob_Values{
						Values: op,
					},
				},
			},
		}, nil)

		nCtx := createNodeContext(v1alpha1.WorkflowNodePhaseExecuting, mockWf, mockNode)
		nCtx.On("DataStore").Return(mockStore)
		s, err := h.CheckLaunchPlanStatus(ctx, nCtx)
		assert.NoError(t, err)
		assert.Equal(t, s.Info().GetPhase(), handler.EPhaseSuccess)
		final := &core.LiteralMap{}
		assert.NoError(t, mockStore.ReadProtobuf(ctx, v1alpha1.GetOutputsFile(dataDir), final))
		v, ok := final.GetLiterals()["x"]
		assert.True(t, ok)
		assert.Equal(t, int64(1), v.GetScalar().GetPrimitive().GetInteger())
	})

	t.Run("failureError", func(t *testing.T) {

		mockLPExec := &mocks.Executor{}

		h := launchPlanHandler{
			launchPlan: mockLPExec,
		}

		mockLPExec.On("GetStatus",
			ctx,
			mock.MatchedBy(func(o *core.WorkflowExecutionIdentifier) bool {
				return o.Project == parentID.Project && o.Domain == parentID.Domain
			}),
		).Return(&admin.ExecutionClosure{
			Phase: core.WorkflowExecution_FAILED,
			OutputResult: &admin.ExecutionClosure_Error{
				Error: &core.ExecutionError{
					Message: "msg",
					Code:    "code",
				},
			},
		}, nil)

		nCtx := createNodeContext(v1alpha1.WorkflowNodePhaseExecuting, mockWf, mockNode)
		s, err := h.CheckLaunchPlanStatus(ctx, nCtx)
		assert.NoError(t, err)
		assert.Equal(t, s.Info().GetPhase(), handler.EPhaseFailed)
	})

	t.Run("failureNoError", func(t *testing.T) {

		mockLPExec := &mocks.Executor{}

		h := launchPlanHandler{
			launchPlan: mockLPExec,
		}

		mockLPExec.On("GetStatus",
			ctx,
			mock.MatchedBy(func(o *core.WorkflowExecutionIdentifier) bool {
				return o.Project == parentID.Project && o.Domain == parentID.Domain
			}),
		).Return(&admin.ExecutionClosure{
			Phase: core.WorkflowExecution_FAILED,
		}, nil)

		nCtx := createNodeContext(v1alpha1.WorkflowNodePhaseExecuting, mockWf, mockNode)
		s, err := h.CheckLaunchPlanStatus(ctx, nCtx)
		assert.NoError(t, err)
		assert.Equal(t, s.Info().GetPhase(), handler.EPhaseFailed)
	})

	t.Run("aborted", func(t *testing.T) {

		mockLPExec := &mocks.Executor{}

		h := launchPlanHandler{
			launchPlan: mockLPExec,
		}

		mockLPExec.On("GetStatus",
			ctx,
			mock.MatchedBy(func(o *core.WorkflowExecutionIdentifier) bool {
				return o.Project == parentID.Project && o.Domain == parentID.Domain
			}),
		).Return(&admin.ExecutionClosure{
			Phase: core.WorkflowExecution_ABORTED,
		}, nil)

		nCtx := createNodeContext(v1alpha1.WorkflowNodePhaseExecuting, mockWf, mockNode)
		s, err := h.CheckLaunchPlanStatus(ctx, nCtx)
		assert.NoError(t, err)
		assert.Equal(t, s.Info().GetPhase(), handler.EPhaseFailed)
	})

	t.Run("notFound", func(t *testing.T) {

		mockLPExec := &mocks.Executor{}

		h := launchPlanHandler{
			launchPlan: mockLPExec,
		}

		mockLPExec.On("GetStatus",
			ctx,
			mock.MatchedBy(func(o *core.WorkflowExecutionIdentifier) bool {
				return o.Project == parentID.Project && o.Domain == parentID.Domain
			}),
		).Return(nil, launchplan.Wrapf(launchplan.RemoteErrorNotFound, fmt.Errorf("some error"), "not found"))

		nCtx := createNodeContext(v1alpha1.WorkflowNodePhaseExecuting, mockWf, mockNode)
		s, err := h.CheckLaunchPlanStatus(ctx, nCtx)
		assert.NoError(t, err)
		assert.Equal(t, s.Info().GetPhase(), handler.EPhaseFailed)
	})

	t.Run("systemError", func(t *testing.T) {

		mockLPExec := &mocks.Executor{}

		h := launchPlanHandler{
			launchPlan: mockLPExec,
		}

		mockLPExec.On("GetStatus",
			ctx,
			mock.MatchedBy(func(o *core.WorkflowExecutionIdentifier) bool {
				return o.Project == parentID.Project && o.Domain == parentID.Domain
			}),
		).Return(nil, launchplan.Wrapf(launchplan.RemoteErrorSystem, fmt.Errorf("some error"), "not found"))

		nCtx := createNodeContext(v1alpha1.WorkflowNodePhaseExecuting, mockWf, mockNode)
		s, err := h.CheckLaunchPlanStatus(ctx, nCtx)
		assert.Error(t, err)
		assert.Equal(t, s.Info().GetPhase(), handler.EPhaseUndefined)
	})

	t.Run("dataStoreFailure", func(t *testing.T) {

		mockStore := storage.NewCompositeDataStore(storage.URLPathConstructor{}, storage.NewDefaultProtobufStore(utils.FailingRawStore{}, promutils.NewTestScope()))
		mockLPExec := &mocks.Executor{}

		h := launchPlanHandler{
			launchPlan: mockLPExec,
		}

		op := &core.LiteralMap{
			Literals: map[string]*core.Literal{
				"x": utils.MustMakePrimitiveLiteral(1),
			},
		}
		mockLPExec.On("GetStatus",
			ctx,
			mock.MatchedBy(func(o *core.WorkflowExecutionIdentifier) bool {
				return o.Project == parentID.Project && o.Domain == parentID.Domain
			}),
		).Return(&admin.ExecutionClosure{
			Phase: core.WorkflowExecution_SUCCEEDED,
			OutputResult: &admin.ExecutionClosure_Outputs{
				Outputs: &admin.LiteralMapBlob{
					Data: &admin.LiteralMapBlob_Values{
						Values: op,
					},
				},
			},
		}, nil)

		nCtx := createNodeContext(v1alpha1.WorkflowNodePhaseExecuting, mockWf, mockNode)
		nCtx.On("DataStore").Return(mockStore)
		s, err := h.CheckLaunchPlanStatus(ctx, nCtx)
		assert.Error(t, err)
		assert.Equal(t, s.Info().GetPhase(), handler.EPhaseUndefined)
	})

	t.Run("outputURINotFound", func(t *testing.T) {

		mockStore := createInmemoryStore(t)
		mockLPExec := &mocks.Executor{}
		uri := storage.DataReference("uri")

		h := launchPlanHandler{
			launchPlan: mockLPExec,
		}

		mockLPExec.On("GetStatus",
			ctx,
			mock.MatchedBy(func(o *core.WorkflowExecutionIdentifier) bool {
				return o.Project == parentID.Project && o.Domain == parentID.Domain
			}),
		).Return(&admin.ExecutionClosure{
			Phase: core.WorkflowExecution_SUCCEEDED,
			OutputResult: &admin.ExecutionClosure_Outputs{
				Outputs: &admin.LiteralMapBlob{
					Data: &admin.LiteralMapBlob_Uri{
						Uri: uri.String(),
					},
				},
			},
		}, nil)

		nCtx := createNodeContext(v1alpha1.WorkflowNodePhaseExecuting, mockWf, mockNode)
		nCtx.On("DataStore").Return(mockStore)
		s, err := h.CheckLaunchPlanStatus(ctx, nCtx)
<<<<<<< HEAD
		assert.NotNil(t, err)
		assert.Equal(t, handler.EPhaseUndefined, s.Info().GetPhase())
=======
		assert.NoError(t, err)
		assert.Equal(t, s.Info().GetPhase().String(), handler.EPhaseFailed.String())
>>>>>>> 12c287a6
	})

	t.Run("outputURISystemError", func(t *testing.T) {

		mockStore := storage.NewCompositeDataStore(storage.URLPathConstructor{}, storage.NewDefaultProtobufStore(utils.FailingRawStore{}, promutils.NewTestScope()))
		mockLPExec := &mocks.Executor{}
		uri := storage.DataReference("uri")

		h := launchPlanHandler{
			launchPlan: mockLPExec,
		}

		mockLPExec.On("GetStatus",
			ctx,
			mock.MatchedBy(func(o *core.WorkflowExecutionIdentifier) bool {
				return o.Project == parentID.Project && o.Domain == parentID.Domain
			}),
		).Return(&admin.ExecutionClosure{
			Phase: core.WorkflowExecution_SUCCEEDED,
			OutputResult: &admin.ExecutionClosure_Outputs{
				Outputs: &admin.LiteralMapBlob{
					Data: &admin.LiteralMapBlob_Uri{
						Uri: uri.String(),
					},
				},
			},
		}, nil)

		nCtx := createNodeContext(v1alpha1.WorkflowNodePhaseExecuting, mockWf, mockNode)
		nCtx.On("DataStore").Return(mockStore)
		s, err := h.CheckLaunchPlanStatus(ctx, nCtx)
		assert.Error(t, err)
		assert.Equal(t, s.Info().GetPhase().String(), handler.EPhaseUndefined.String())
	})
}

func TestLaunchPlanHandler_HandleAbort(t *testing.T) {

	ctx := context.TODO()

	nodeID := "n1"
	attempts := uint32(1)
	dataDir := storage.DataReference("data")

	lpID := &core.Identifier{
		Project:      "p",
		Domain:       "d",
		Name:         "n",
		Version:      "v",
		ResourceType: core.ResourceType_LAUNCH_PLAN,
	}
	mockWfNode := &mocks2.ExecutableWorkflowNode{}
	mockWfNode.On("GetLaunchPlanRefID").Return(&v1alpha1.Identifier{
		Identifier: lpID,
	})

	mockNode := &mocks2.ExecutableNode{}
	mockNode.On("GetID").Return(nodeID)
	mockNode.On("GetWorkflowNode").Return(mockWfNode)

	mockNodeStatus := &mocks2.ExecutableNodeStatus{}
	mockNodeStatus.On("GetAttempts").Return(attempts)
	mockNodeStatus.On("GetDataDir").Return(dataDir)

	parentID := &core.WorkflowExecutionIdentifier{
		Name:    "x",
		Domain:  "y",
		Project: "z",
	}
	mockWf := &mocks2.ExecutableWorkflow{}
	mockWf.On("GetName").Return("test")
	mockWf.On("GetNodeExecutionStatus", nodeID).Return(mockNodeStatus)
	mockWf.On("GetExecutionID").Return(v1alpha1.WorkflowExecutionIdentifier{
		WorkflowExecutionIdentifier: parentID,
	})

	t.Run("abort-success", func(t *testing.T) {
		mockLPExec := &mocks.Executor{}
		//mockStore := storage.NewCompositeDataStore(storage.URLPathConstructor{}, storage.NewDefaultProtobufStore(utils.FailingRawStore{}, promutils.NewTestScope()))
		mockLPExec.On("Kill",
			ctx,
			mock.MatchedBy(func(o *core.WorkflowExecutionIdentifier) bool {
				return o.Project == parentID.Project && o.Domain == parentID.Domain
			}),
			mock.AnythingOfType(reflect.String.String()),
		).Return(nil)

		h := launchPlanHandler{
			launchPlan: mockLPExec,
		}
		err := h.HandleAbort(ctx, mockWf, mockNode)
		assert.NoError(t, err)
	})

	t.Run("abort-fail", func(t *testing.T) {
		expectedErr := fmt.Errorf("fail")
		mockLPExec := &mocks.Executor{}
		// mockStore := storage.NewCompositeDataStore(storage.URLPathConstructor{}, storage.NewDefaultProtobufStore(utils.FailingRawStore{}, promutils.NewTestScope()))
		mockLPExec.On("Kill",
			ctx,
			mock.MatchedBy(func(o *core.WorkflowExecutionIdentifier) bool {
				return o.Project == parentID.Project && o.Domain == parentID.Domain
			}),
			mock.AnythingOfType(reflect.String.String()),
		).Return(expectedErr)

		h := launchPlanHandler{
			launchPlan: mockLPExec,
		}
		err := h.HandleAbort(ctx, mockWf, mockNode)
		assert.Error(t, err)
		assert.Equal(t, err, expectedErr)
	})
}<|MERGE_RESOLUTION|>--- conflicted
+++ resolved
@@ -530,13 +530,8 @@
 		nCtx := createNodeContext(v1alpha1.WorkflowNodePhaseExecuting, mockWf, mockNode)
 		nCtx.On("DataStore").Return(mockStore)
 		s, err := h.CheckLaunchPlanStatus(ctx, nCtx)
-<<<<<<< HEAD
 		assert.NotNil(t, err)
 		assert.Equal(t, handler.EPhaseUndefined, s.Info().GetPhase())
-=======
-		assert.NoError(t, err)
-		assert.Equal(t, s.Info().GetPhase().String(), handler.EPhaseFailed.String())
->>>>>>> 12c287a6
 	})
 
 	t.Run("outputURISystemError", func(t *testing.T) {
