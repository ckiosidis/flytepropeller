--- conflicted
+++ resolved
@@ -58,13 +58,9 @@
 
 [[constraint]]
   name = "github.com/lyft/flyteplugins"
-  revision = "c24adb1210e7ed428d1250ba7d30f89fe95fd2d9"
+  revision = "cc3ab41e5ae306570258906870c4cf667e3b28bd"
   source = "https://github.com/lyft/flyteplugins"
-<<<<<<< HEAD
-  #version = "^0.1.0"
-=======
-  version = "^0.1.3"
->>>>>>> beb550a2
+  #version = "^0.1.3"
 
 [[override]]
   name = "github.com/lyft/flytestdlib"
