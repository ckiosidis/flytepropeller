package v1alpha1

import (
	"bytes"
	"context"
	"encoding/json"
	"reflect"
	"time"

	"github.com/lyft/flytestdlib/storage"

	"github.com/lyft/flytestdlib/logger"

	"github.com/lyft/flyteidl/gen/pb-go/flyteidl/core"
	metav1 "k8s.io/apimachinery/pkg/apis/meta/v1"
)

type MutableStruct struct {
	isDirty bool
}

func (in *MutableStruct) SetDirty() {
	in.isDirty = true
}

// For testing only
func (in *MutableStruct) ResetDirty() {
	in.isDirty = false
}

func (in MutableStruct) IsDirty() bool {
	return in.isDirty
}

type BranchNodeStatus struct {
	MutableStruct
	Phase           BranchNodePhase `json:"phase"`
	FinalizedNodeID *NodeID         `json:"finalNodeId"`
}

func (in *BranchNodeStatus) GetPhase() BranchNodePhase {
	return in.Phase
}

func (in *BranchNodeStatus) SetBranchNodeError() {
	in.SetDirty()
	in.Phase = BranchNodeError
}

func (in *BranchNodeStatus) SetBranchNodeSuccess(id NodeID) {
	in.SetDirty()
	in.Phase = BranchNodeSuccess
	in.FinalizedNodeID = &id
}

func (in *BranchNodeStatus) GetFinalizedNode() *NodeID {
	return in.FinalizedNodeID
}

func (in *BranchNodeStatus) Equals(other *BranchNodeStatus) bool {
	if in == nil && other == nil {
		return true
	}
	if in != nil && other != nil {
		phaseEqual := in.Phase == other.Phase
		if phaseEqual {
			if in.FinalizedNodeID == nil && other.FinalizedNodeID == nil {
				return true
			}
			if in.FinalizedNodeID != nil && other.FinalizedNodeID != nil {
				return *in.FinalizedNodeID == *other.FinalizedNodeID
			}
			return false
		}
		return false
	}
	return false
}

type DynamicNodePhase int

const (
	DynamicNodePhaseNone DynamicNodePhase = iota
	DynamicNodePhaseExecuting
	DynamicNodePhaseFailing
)

type DynamicNodeStatus struct {
	MutableStruct
	Phase  DynamicNodePhase `json:"phase"`
	Reason string           `json:"reason"`
}

func (in *DynamicNodeStatus) GetDynamicNodePhase() DynamicNodePhase {
	return in.Phase
}

func (in *DynamicNodeStatus) GetDynamicNodeReason() string {
	return in.Reason
}

func (in *DynamicNodeStatus) SetDynamicNodeReason(reason string) {
	if in.Reason != reason {
		in.SetDirty()
		in.Reason = reason
	}
}

func (in *DynamicNodeStatus) SetDynamicNodePhase(phase DynamicNodePhase) {
	if in.Phase != phase {
		in.SetDirty()
		in.Phase = phase
	}
}

func (in *DynamicNodeStatus) Equals(o *DynamicNodeStatus) bool {
	if in == nil && o == nil {
		return true
	}
	if in == nil || o == nil {
		return false
	}
	return in.Phase == o.Phase && in.Reason == o.Reason
}

type WorkflowNodePhase int

const (
	WorkflowNodePhaseUndefined WorkflowNodePhase = iota
	WorkflowNodePhaseExecuting
)

type WorkflowNodeStatus struct {
	MutableStruct
	Phase WorkflowNodePhase `json:"phase"`
}

func (in *WorkflowNodeStatus) GetWorkflowNodePhase() WorkflowNodePhase {
	return in.Phase
}

func (in *WorkflowNodeStatus) SetWorkflowNodePhase(phase WorkflowNodePhase) {
	if in.Phase != phase {
		in.SetDirty()
		in.Phase = phase
	}
}

type NodeStatus struct {
	MutableStruct
	Phase                NodePhase     `json:"phase"`
	QueuedAt             *metav1.Time  `json:"queuedAt,omitempty"`
	StartedAt            *metav1.Time  `json:"startedAt,omitempty"`
	StoppedAt            *metav1.Time  `json:"stoppedAt,omitempty"`
	LastUpdatedAt        *metav1.Time  `json:"lastUpdatedAt,omitempty"`
	LastAttemptStartedAt *metav1.Time  `json:"laStartedAt,omitempty"`
	Message              string        `json:"message,omitempty"`
	DataDir              DataReference `json:"-"`
	Attempts             uint32        `json:"attempts"`
	Cached               bool          `json:"cached"`

	// This is useful only for branch nodes. If this is set, then it can be used to determine if execution can proceed
	ParentNode    *NodeID                  `json:"parentNode,omitempty"`
	ParentTask    *TaskExecutionIdentifier `json:"-"`
	BranchStatus  *BranchNodeStatus        `json:"branchStatus,omitempty"`
	SubNodeStatus map[NodeID]*NodeStatus   `json:"subNodeStatus,omitempty"`
	// We can store the outputs at this layer

	// TODO not used delete
	WorkflowNodeStatus *WorkflowNodeStatus `json:"workflowNodeStatus,omitempty"`

	TaskNodeStatus    *TaskNodeStatus    `json:",omitempty"`
	DynamicNodeStatus *DynamicNodeStatus `json:"dynamicNodeStatus,omitempty"`

	// Not Persisted
	DataReferenceConstructor storage.ReferenceConstructor `json:"-"`
}

func (in *NodeStatus) IsDirty() bool {
	isDirty := in.MutableStruct.IsDirty() ||
		(in.TaskNodeStatus != nil && in.TaskNodeStatus.IsDirty()) ||
		(in.DynamicNodeStatus != nil && in.DynamicNodeStatus.IsDirty()) ||
		(in.WorkflowNodeStatus != nil && in.WorkflowNodeStatus.IsDirty()) ||
		(in.BranchStatus != nil && in.BranchStatus.IsDirty())
	if isDirty {
		return true
	}

	for _, sub := range in.SubNodeStatus {
		if sub.IsDirty() {
			return true
		}
	}

	return false
}

// ResetDirty is for unit tests, shouldn't be used in actual logic.
func (in *NodeStatus) ResetDirty() {
	in.MutableStruct.ResetDirty()

	if in.TaskNodeStatus != nil {
		in.TaskNodeStatus.ResetDirty()
	}

	if in.DynamicNodeStatus != nil {
		in.DynamicNodeStatus.ResetDirty()
	}

	if in.WorkflowNodeStatus != nil {
		in.WorkflowNodeStatus.ResetDirty()
	}

	if in.BranchStatus != nil {
		in.BranchStatus.ResetDirty()
	}

	// Reset SubNodeStatus Dirty
	for _, subStatus := range in.SubNodeStatus {
		subStatus.ResetDirty()
	}
}

func (in *NodeStatus) GetBranchStatus() MutableBranchNodeStatus {
	if in.BranchStatus == nil {
		return nil
	}
	return in.BranchStatus
}

func (in *NodeStatus) GetWorkflowStatus() MutableWorkflowNodeStatus {
	if in.WorkflowNodeStatus == nil {
		return nil
	}
	return in.WorkflowNodeStatus
}

func (in *NodeStatus) GetTaskStatus() MutableTaskNodeStatus {
	if in.TaskNodeStatus == nil {
		return nil
	}
	return in.TaskNodeStatus
}

func (in NodeStatus) VisitNodeStatuses(visitor NodeStatusVisitFn) {
	for n, s := range in.SubNodeStatus {
		visitor(n, s)
	}
}

func (in NodeStatus) GetDynamicNodeStatus() MutableDynamicNodeStatus {
	if in.DynamicNodeStatus == nil {
		return nil
	}
	return in.DynamicNodeStatus
}

func (in *NodeStatus) ClearWorkflowStatus() {
	in.WorkflowNodeStatus = nil
	in.SetDirty()
}

func (in *NodeStatus) ClearTaskStatus() {
	in.TaskNodeStatus = nil
	in.SetDirty()
}

func (in *NodeStatus) ClearLastAttemptStartedAt() {
	in.LastAttemptStartedAt = nil
	in.SetDirty()
}

func (in *NodeStatus) ClearSubNodeStatus() {
	in.SubNodeStatus = nil
	in.SetDirty()
}

func (in *NodeStatus) GetLastUpdatedAt() *metav1.Time {
	return in.LastUpdatedAt
}

func (in *NodeStatus) GetLastAttemptStartedAt() *metav1.Time {
	return in.LastAttemptStartedAt
}

func (in *NodeStatus) GetAttempts() uint32 {
	return in.Attempts
}

func (in *NodeStatus) SetCached() {
	in.Cached = true
	in.SetDirty()
}

func (in *NodeStatus) IsCached() bool {
	return in.Cached
}

func (in *NodeStatus) IncrementAttempts() uint32 {
	in.Attempts++
	in.SetDirty()
	return in.Attempts
}

func (in *NodeStatus) GetOrCreateDynamicNodeStatus() MutableDynamicNodeStatus {
	if in.DynamicNodeStatus == nil {
		in.SetDirty()
		in.DynamicNodeStatus = &DynamicNodeStatus{
			MutableStruct: MutableStruct{},
		}
	}

	return in.DynamicNodeStatus
}

func (in *NodeStatus) ClearDynamicNodeStatus() {
	in.DynamicNodeStatus = nil
	in.SetDirty()
}

func (in *NodeStatus) GetOrCreateBranchStatus() MutableBranchNodeStatus {
	if in.BranchStatus == nil {
		in.SetDirty()
		in.BranchStatus = &BranchNodeStatus{
			MutableStruct: MutableStruct{},
		}
	}

	return in.BranchStatus
}

func (in *NodeStatus) GetWorkflowNodeStatus() ExecutableWorkflowNodeStatus {
	if in.WorkflowNodeStatus == nil {
		return nil
	}

	return in.WorkflowNodeStatus
}

func (in *NodeStatus) GetPhase() NodePhase {
	return in.Phase
}

func (in *NodeStatus) GetMessage() string {
	return in.Message
}

func IsPhaseTerminal(phase NodePhase) bool {
	return phase == NodePhaseSucceeded || phase == NodePhaseFailed || phase == NodePhaseSkipped || phase == NodePhaseTimedOut
}

func (in *NodeStatus) GetOrCreateTaskStatus() MutableTaskNodeStatus {
	if in.TaskNodeStatus == nil {
		in.SetDirty()
		in.TaskNodeStatus = &TaskNodeStatus{
			MutableStruct: MutableStruct{},
		}
	}

	return in.TaskNodeStatus
}

func (in *NodeStatus) UpdatePhase(p NodePhase, occurredAt metav1.Time, reason string) {
	if in.Phase == p {
		// We will not update the phase multiple times. This prevents the comparison from returning false positive
		return
	}

	in.Phase = p
	in.Message = reason
	if len(reason) > maxMessageSize {
		in.Message = reason[:maxMessageSize]
	}

	n := occurredAt
	if occurredAt.IsZero() {
		n = metav1.Now()
	}

	if p == NodePhaseQueued && in.QueuedAt == nil {
		in.QueuedAt = &n
	} else if p == NodePhaseRunning {
		if in.StartedAt == nil {
			in.StartedAt = &n
		}
		if in.LastAttemptStartedAt == nil {
			in.LastAttemptStartedAt = &n
		}
	} else if IsPhaseTerminal(p) && in.StoppedAt == nil {
		if in.StartedAt == nil {
			in.StartedAt = &n
		}

		in.StoppedAt = &n
	}

	in.LastUpdatedAt = &n
	in.SetDirty()
}

func (in *NodeStatus) GetStartedAt() *metav1.Time {
	return in.StartedAt
}

func (in *NodeStatus) GetStoppedAt() *metav1.Time {
	return in.StoppedAt
}

func (in *NodeStatus) GetQueuedAt() *metav1.Time {
	return in.QueuedAt
}

func (in *NodeStatus) GetParentNodeID() *NodeID {
	return in.ParentNode
}

func (in *NodeStatus) GetParentTaskID() *core.TaskExecutionIdentifier {
	if in.ParentTask != nil {
		return in.ParentTask.TaskExecutionIdentifier
	}
	return nil
}

func (in *NodeStatus) SetParentNodeID(n *NodeID) {
	if in.ParentNode == nil || in.ParentNode != n {
		in.ParentNode = n
		in.SetDirty()
	}
}

func (in *NodeStatus) SetParentTaskID(t *core.TaskExecutionIdentifier) {
	if in.ParentTask == nil || in.ParentTask.TaskExecutionIdentifier != t {
		in.ParentTask = &TaskExecutionIdentifier{
			TaskExecutionIdentifier: t,
		}

		// We do not need to set Dirty here because this field is not persisted.
		//in.SetDirty()
	}
}

func (in *NodeStatus) GetOrCreateWorkflowStatus() MutableWorkflowNodeStatus {
	if in.WorkflowNodeStatus == nil {
		in.SetDirty()
		in.WorkflowNodeStatus = &WorkflowNodeStatus{
			MutableStruct: MutableStruct{},
		}
	}

	return in.WorkflowNodeStatus
}

func (in NodeStatus) GetTaskNodeStatus() ExecutableTaskNodeStatus {
	// Explicitly return nil here to avoid a misleading non-nil interface.
	if in.TaskNodeStatus == nil {
		return nil
	}

	return in.TaskNodeStatus
}

func (in *NodeStatus) GetNodeExecutionStatus(ctx context.Context, id NodeID) ExecutableNodeStatus {
	n, ok := in.SubNodeStatus[id]
	if ok {
		n.SetParentTaskID(in.GetParentTaskID())
		n.DataReferenceConstructor = in.DataReferenceConstructor
		if len(n.GetDataDir()) == 0 {
			dataDir, err := in.DataReferenceConstructor.ConstructReference(ctx, in.GetDataDir(), id)
			if err != nil {
				logger.Errorf(ctx, "Failed to construct data dir for node [%v]", id)
				return n
			}

			n.SetDataDir(dataDir)
		}

		return n
	}

	if in.SubNodeStatus == nil {
		in.SubNodeStatus = make(map[NodeID]*NodeStatus)
	}

	newNodeStatus := &NodeStatus{
		MutableStruct: MutableStruct{},
	}
	newNodeStatus.SetParentTaskID(in.GetParentTaskID())
	newNodeStatus.SetParentNodeID(in.GetParentNodeID())
	dataDir, err := in.DataReferenceConstructor.ConstructReference(ctx, in.GetDataDir(), id)
	if err != nil {
		logger.Errorf(ctx, "Failed to construct data dir for node [%v]", id)
		return n
	}

	newNodeStatus.SetDataDir(dataDir)
	newNodeStatus.DataReferenceConstructor = in.DataReferenceConstructor

	in.SubNodeStatus[id] = newNodeStatus
	in.SetDirty()
	return newNodeStatus
}

func (in *NodeStatus) IsTerminated() bool {
	return in.GetPhase() == NodePhaseFailed || in.GetPhase() == NodePhaseSkipped || in.GetPhase() == NodePhaseSucceeded
}

func (in *NodeStatus) GetDataDir() DataReference {
	return in.DataDir
}

func (in *NodeStatus) SetDataDir(d DataReference) {
	in.DataDir = d

	// We do not need to set Dirty here because this field is not persisted.
	//in.SetDirty()
}

func (in *NodeStatus) Equals(other *NodeStatus) bool {
	// Assuming in is never nil
	if other == nil {
		return false
	}

	if in.IsDirty() != other.IsDirty() {
		return false
	}

	if in.Phase == other.Phase {
		if in.Phase == NodePhaseSucceeded || in.Phase == NodePhaseFailed {
			return true
		}
	}

	if in.Attempts != other.Attempts {
		return false
	}

	if in.Phase != other.Phase {
		return false
	}

	if !in.TaskNodeStatus.Equals(other.TaskNodeStatus) {
		return false
	}

	if in.DataDir != other.DataDir {
		return false
	}

	if in.ParentNode != nil && other.ParentNode != nil {
		if *in.ParentNode != *other.ParentNode {
			return false
		}
	} else if !(in.ParentNode == other.ParentNode) {
		// Both are not nil
		return false
	}

	if !reflect.DeepEqual(in.ParentTask, other.ParentTask) {
		return false
	}

	if len(in.SubNodeStatus) != len(other.SubNodeStatus) {
		return false
	}

	for k, v := range in.SubNodeStatus {
		otherV, ok := other.SubNodeStatus[k]
		if !ok {
			return false
		}
		if !v.Equals(otherV) {
			return false
		}
	}

	return in.BranchStatus.Equals(other.BranchStatus) && in.DynamicNodeStatus.Equals(other.DynamicNodeStatus)
}

// THIS IS NOT AUTO GENERATED
func (in *CustomState) DeepCopyInto(out *CustomState) {
	if in == nil || *in == nil {
		return
	}

	raw, err := json.Marshal(in)
	if err != nil {
		return
	}

	err = json.Unmarshal(raw, out)
	if err != nil {
		return
	}
}

func (in *CustomState) DeepCopy() *CustomState {
	if in == nil || *in == nil {
		return nil
	}

	out := &CustomState{}
	in.DeepCopyInto(out)
	return out
}

type TaskNodeStatus struct {
<<<<<<< HEAD
	Phase              int       `json:"phase,omitempty"`
	PhaseVersion       uint32    `json:"phaseVersion,omitempty"`
	PluginState        []byte    `json:"pState,omitempty"`
	PluginStateVersion uint32    `json:"psv,omitempty"`
	BarrierClockTick   uint32    `json:"tick,omitempty"`
	LastPhaseUpdatedAt time.Time `json:"updAt,omitempty"`
=======
	MutableStruct
	Phase              int    `json:"phase,omitempty"`
	PhaseVersion       uint32 `json:"phaseVersion,omitempty"`
	PluginState        []byte `json:"pState,omitempty"`
	PluginStateVersion uint32 `json:"psv,omitempty"`
	BarrierClockTick   uint32 `json:"tick,omitempty"`
>>>>>>> a79c03f3
}

func (in *TaskNodeStatus) GetBarrierClockTick() uint32 {
	return in.BarrierClockTick
}

func (in *TaskNodeStatus) SetBarrierClockTick(tick uint32) {
	in.BarrierClockTick = tick
	in.SetDirty()
}

func (in *TaskNodeStatus) SetPluginState(s []byte) {
	in.PluginState = s
	in.SetDirty()
}

func (in TaskNodeStatus) SetLastPhaseUpdatedAt(updatedAt time.Time) {
	in.LastPhaseUpdatedAt = updatedAt
}

func (in *TaskNodeStatus) SetPluginStateVersion(v uint32) {
	in.PluginStateVersion = v
	in.SetDirty()
}

func (in *TaskNodeStatus) GetPluginState() []byte {
	return in.PluginState
}

func (in *TaskNodeStatus) GetPluginStateVersion() uint32 {
	return in.PluginStateVersion
}

func (in *TaskNodeStatus) SetPhase(phase int) {
	in.Phase = phase
	in.SetDirty()
}

func (in *TaskNodeStatus) SetPhaseVersion(version uint32) {
	in.PhaseVersion = version
	in.SetDirty()
}

func (in TaskNodeStatus) GetPhase() int {
	return in.Phase
}

func (in TaskNodeStatus) GetLastPhaseUpdatedAt() time.Time {
	return in.LastPhaseUpdatedAt
}

func (in TaskNodeStatus) GetPhaseVersion() uint32 {
	return in.PhaseVersion
}

func (in *TaskNodeStatus) UpdatePhase(phase int, phaseVersion uint32) {
	if in.Phase != phase || in.PhaseVersion != phaseVersion {
		in.SetDirty()
	}

	in.Phase = phase
	in.PhaseVersion = phaseVersion
}

func (in *TaskNodeStatus) DeepCopyInto(out *TaskNodeStatus) {
	if in == nil {
		return
	}

	raw, err := json.Marshal(in)
	if err != nil {
		return
	}

	err = json.Unmarshal(raw, out)
	if err != nil {
		return
	}
}

func (in *TaskNodeStatus) DeepCopy() *TaskNodeStatus {
	if in == nil {
		return nil
	}

	out := &TaskNodeStatus{}
	in.DeepCopyInto(out)
	return out
}

func (in *TaskNodeStatus) Equals(other *TaskNodeStatus) bool {
	if in == nil && other == nil {
		return true
	}
	if in == nil || other == nil {
		return false
	}
	return in.Phase == other.Phase && in.PhaseVersion == other.PhaseVersion && in.PluginStateVersion == other.PluginStateVersion && bytes.Equal(in.PluginState, other.PluginState) && in.BarrierClockTick == other.BarrierClockTick
}<|MERGE_RESOLUTION|>--- conflicted
+++ resolved
@@ -605,21 +605,13 @@
 }
 
 type TaskNodeStatus struct {
-<<<<<<< HEAD
+	MutableStruct
 	Phase              int       `json:"phase,omitempty"`
 	PhaseVersion       uint32    `json:"phaseVersion,omitempty"`
 	PluginState        []byte    `json:"pState,omitempty"`
 	PluginStateVersion uint32    `json:"psv,omitempty"`
 	BarrierClockTick   uint32    `json:"tick,omitempty"`
 	LastPhaseUpdatedAt time.Time `json:"updAt,omitempty"`
-=======
-	MutableStruct
-	Phase              int    `json:"phase,omitempty"`
-	PhaseVersion       uint32 `json:"phaseVersion,omitempty"`
-	PluginState        []byte `json:"pState,omitempty"`
-	PluginStateVersion uint32 `json:"psv,omitempty"`
-	BarrierClockTick   uint32 `json:"tick,omitempty"`
->>>>>>> a79c03f3
 }
 
 func (in *TaskNodeStatus) GetBarrierClockTick() uint32 {
