package dynamic

import (
	"context"
	"fmt"
	"strconv"
	"time"

	"github.com/lyft/flyteplugins/go/tasks/pluginmachinery/catalog"
	pluginCore "github.com/lyft/flyteplugins/go/tasks/pluginmachinery/core"
	"github.com/lyft/flyteplugins/go/tasks/pluginmachinery/io"
	"github.com/lyft/flyteplugins/go/tasks/pluginmachinery/ioutils"
	"github.com/lyft/flytestdlib/logger"
	"github.com/lyft/flytestdlib/promutils/labeled"

	"github.com/lyft/flytepropeller/pkg/compiler"
	common2 "github.com/lyft/flytepropeller/pkg/compiler/common"
	"github.com/lyft/flytepropeller/pkg/controller/executors"
	"github.com/lyft/flytepropeller/pkg/controller/nodes/task"

	"github.com/lyft/flytestdlib/promutils"
	"k8s.io/apimachinery/pkg/util/rand"

	"github.com/lyft/flyteidl/gen/pb-go/flyteidl/core"
	"github.com/lyft/flytestdlib/storage"

	"github.com/lyft/flytepropeller/pkg/apis/flyteworkflow/v1alpha1"
	"github.com/lyft/flytepropeller/pkg/compiler/transformers/k8s"
	"github.com/lyft/flytepropeller/pkg/controller/nodes/errors"
	"github.com/lyft/flytepropeller/pkg/controller/nodes/handler"
)

//go:generate mockery -all -case=underscore

const dynamicNodeID = "dynamic-node"

type TaskNodeHandler interface {
	handler.Node
	ValidateOutputAndCacheAdd(ctx context.Context, nodeID v1alpha1.NodeID, i io.InputReader, r io.OutputReader, outputCommitter io.OutputWriter,
		tr pluginCore.TaskReader, m catalog.Metadata) (*io.ExecutionError, error)
}

type metrics struct {
	buildDynamicWorkflow   labeled.StopWatch
	retrieveDynamicJobSpec labeled.StopWatch
	CacheHit               labeled.StopWatch
	CacheError             labeled.Counter
}

func newMetrics(scope promutils.Scope) metrics {
	return metrics{
		buildDynamicWorkflow:   labeled.NewStopWatch("build_dynamic_workflow", "Overhead for building a dynamic workflow in memory.", time.Microsecond, scope),
		retrieveDynamicJobSpec: labeled.NewStopWatch("retrieve_dynamic_spec", "Overhead of downloading and un-marshaling dynamic job spec", time.Microsecond, scope),
		CacheHit:               labeled.NewStopWatch("dynamic_workflow_cache_hit", "A dynamic workflow was loaded from store.", time.Microsecond, scope),
		CacheError:             labeled.NewCounter("cache_err", "A dynamic workflow failed to store or load from data store.", scope),
	}
}

type dynamicNodeTaskNodeHandler struct {
	TaskNodeHandler
	metrics      metrics
	nodeExecutor executors.Node
}

func (d dynamicNodeTaskNodeHandler) handleParentNode(ctx context.Context, prevState handler.DynamicNodeState, nCtx handler.NodeExecutionContext) (handler.Transition, handler.DynamicNodeState, error) {
	// It seems parent node is still running, lets call handle for parent node
	trns, err := d.TaskNodeHandler.Handle(ctx, nCtx)
	if err != nil {
		return trns, prevState, err
	}

	if trns.Info().GetPhase() == handler.EPhaseSuccess {
		f, err := task.NewRemoteFutureFileReader(ctx, nCtx.NodeStatus().GetDataDir(), nCtx.DataStore())
		if err != nil {
			return handler.UnknownTransition, prevState, err
		}
		// If the node succeeded, check if it generated a futures.pb file to execute.
		ok, err := f.Exists(ctx)
		if err != nil {
			return handler.UnknownTransition, prevState, err
		}
		if ok {
			// Mark the node that parent node has completed and a dynamic node executing its child nodes. Next time check node status is called, it'll go
			// directly to progress the dynamically generated workflow.
			logger.Infof(ctx, "future file detected, assuming dynamic node")
			// There is a futures file, so we need to continue running the node with the modified state
			return trns.WithInfo(handler.PhaseInfoRunning(trns.Info().GetInfo())), handler.DynamicNodeState{Phase: v1alpha1.DynamicNodePhaseExecuting}, nil
		}
	}

	logger.Infof(ctx, "regular node detected, (no future file found)")
	return trns, prevState, nil
}

func (d dynamicNodeTaskNodeHandler) handleDynamicSubNodes(ctx context.Context, nCtx handler.NodeExecutionContext, prevState handler.DynamicNodeState) (handler.Transition, handler.DynamicNodeState, error) {
	dynamicWF, _, err := d.buildContextualDynamicWorkflow(ctx, nCtx)
	if err != nil {
		return handler.DoTransition(handler.TransitionTypeEphemeral, handler.PhaseInfoFailure(
			"DynamicWorkflowBuildFailed", err.Error(), nil)), handler.DynamicNodeState{Phase: v1alpha1.DynamicNodePhaseFailing, Reason: err.Error()}, nil
	}

	trns, newState, err := d.progressDynamicWorkflow(ctx, dynamicWF, nCtx, prevState)
	if err != nil {
		return handler.UnknownTransition, prevState, err
	}

	if trns.Info().GetPhase() == handler.EPhaseSuccess {
		logger.Infof(ctx, "dynamic workflow node has succeeded, will call on success handler for parent node [%s]", nCtx.NodeID())
		outputPaths := ioutils.NewRemoteFileOutputPaths(ctx, nCtx.DataStore(), nCtx.NodeStatus().GetDataDir())
		execID := task.GetTaskExecutionIdentifier(nCtx)
		outputReader := ioutils.NewRemoteFileOutputReader(ctx, nCtx.DataStore(), outputPaths, nCtx.MaxDatasetSizeBytes())
		ee, err := d.TaskNodeHandler.ValidateOutputAndCacheAdd(ctx, nCtx.NodeID(), nCtx.InputReader(), outputReader, nil, nCtx.TaskReader(), catalog.Metadata{
			TaskExecutionIdentifier: execID,
		})

		if err != nil {
			return handler.UnknownTransition, prevState, err
		}

		if ee != nil {
			if ee.IsRecoverable {
				return trns.WithInfo(handler.PhaseInfoRetryableFailureErr(ee.ExecutionError, trns.Info().GetInfo())), handler.DynamicNodeState{Phase: v1alpha1.DynamicNodePhaseFailing, Reason: ee.ExecutionError.String()}, nil
			}

			return trns.WithInfo(handler.PhaseInfoFailureErr(ee.ExecutionError, trns.Info().GetInfo())), handler.DynamicNodeState{Phase: v1alpha1.DynamicNodePhaseFailing, Reason: ee.ExecutionError.String()}, nil
		}
	}

	return trns, newState, nil
}

func (d dynamicNodeTaskNodeHandler) Handle(ctx context.Context, nCtx handler.NodeExecutionContext) (handler.Transition, error) {
	ds := nCtx.NodeStateReader().GetDynamicNodeState()
	var err error
	var trns handler.Transition
	newState := ds
	logger.Infof(ctx, "Dynamic handler.Handle's called with phase %v.", ds.Phase)
	switch ds.Phase {
	case v1alpha1.DynamicNodePhaseExecuting:
		trns, newState, err = d.handleDynamicSubNodes(ctx, nCtx, ds)
		if err != nil {
			logger.Errorf(ctx, "handling dynamic subnodes failed with error: %s", err.Error())
			return trns, err
		}
	case v1alpha1.DynamicNodePhaseFailing:
		err = d.Abort(ctx, nCtx, ds.Reason)
		if err != nil {
			logger.Errorf(ctx, "Failing to abort dynamic workflow")
			return trns, err
		}

		trns = handler.DoTransition(handler.TransitionTypeEphemeral, handler.PhaseInfoRetryableFailure("DynamicNodeFailed", ds.Reason, nil))
	default:
		trns, newState, err = d.handleParentNode(ctx, ds, nCtx)
		if err != nil {
			logger.Errorf(ctx, "handling parent node failed with error: %s", err.Error())
			return trns, err
		}
	}

	if err := nCtx.NodeStateWriter().PutDynamicNodeState(newState); err != nil {
		return handler.UnknownTransition, err
	}

	return trns, nil
}

func (d dynamicNodeTaskNodeHandler) Abort(ctx context.Context, nCtx handler.NodeExecutionContext, reason string) error {
	ds := nCtx.NodeStateReader().GetDynamicNodeState()
	switch ds.Phase {
	case v1alpha1.DynamicNodePhaseFailing:
		fallthrough
	case v1alpha1.DynamicNodePhaseExecuting:
		logger.Infof(ctx, "Aborting dynamic workflow.")
		dynamicWF, isDynamic, err := d.buildContextualDynamicWorkflow(ctx, nCtx)
		if err != nil {
			return err
		}

		if !isDynamic {
			return nil
		}

		return d.nodeExecutor.AbortHandler(ctx, dynamicWF, dynamicWF.StartNode(), reason)
	default:
		logger.Infof(ctx, "Aborting regular node.")
		// The parent node has not yet completed, so we will abort the parent node
		return d.TaskNodeHandler.Abort(ctx, nCtx, reason)
	}
}

// This is a weird method. We should always finalize before we set the dynamic parent node phase as complete?
func (d dynamicNodeTaskNodeHandler) Finalize(ctx context.Context, nCtx handler.NodeExecutionContext) error {
	ds := nCtx.NodeStateReader().GetDynamicNodeState()
	switch ds.Phase {
	case v1alpha1.DynamicNodePhaseFailing:
		fallthrough
	case v1alpha1.DynamicNodePhaseExecuting:
		logger.Infof(ctx, "Finalizing dynamic workflow")
		dynamicWF, isDynamic, err := d.buildContextualDynamicWorkflow(ctx, nCtx)
		if err != nil {
			return err
		}

		if !isDynamic {
			return nil
		}

		return d.nodeExecutor.FinalizeHandler(ctx, dynamicWF, dynamicWF.StartNode())
	default:
		logger.Infof(ctx, "Finalizing regular node")
		return d.TaskNodeHandler.Finalize(ctx, nCtx)
	}
}

func (d dynamicNodeTaskNodeHandler) buildDynamicWorkflowTemplate(ctx context.Context, djSpec *core.DynamicJobSpec,
	nCtx handler.NodeExecutionContext, parentNodeStatus v1alpha1.ExecutableNodeStatus) (*core.WorkflowTemplate, error) {

	iface, err := underlyingInterface(ctx, nCtx.TaskReader())
	if err != nil {
		return nil, err
	}

	currentAttemptStr := strconv.Itoa(int(nCtx.CurrentAttempt()))
	// Modify node IDs to include lineage, the entire system assumes node IDs are unique per parent WF.
	// We keep track of the original node ids because that's where inputs are written to.
	parentNodeID := nCtx.NodeID()
	for _, n := range djSpec.Nodes {
		newID, err := hierarchicalNodeID(parentNodeID, currentAttemptStr, n.Id)
		if err != nil {
			return nil, err
		}

		// Instantiate a nodeStatus using the modified name but set its data directory using the original name.
		subNodeStatus := parentNodeStatus.GetNodeExecutionStatus(ctx, newID)
		originalNodePath, err := nCtx.DataStore().ConstructReference(ctx, nCtx.NodeStatus().GetDataDir(), n.Id)
		if err != nil {
			return nil, err
		}
		outputDir, err := nCtx.DataStore().ConstructReference(ctx, originalNodePath, "0")
		if err != nil {
			return nil, err
		}
		subNodeStatus.SetDataDir(originalNodePath)
<<<<<<< HEAD
		subNodeStatus.SetOutputDir(outputDir)
		subNodeStatus.ResetDirty()

=======
>>>>>>> a79c03f3
		n.Id = newID
	}

	if nCtx.TaskReader().GetTaskID() != nil {
		// If the parent is a task, pass down data children nodes should inherit.
		parentTask, err := nCtx.TaskReader().Read(ctx)
		if err != nil {
			return nil, errors.Wrapf(errors.CausedByError, nCtx.NodeID(), err, "Failed to find task [%v].", nCtx.TaskReader().GetTaskID())
		}

		for _, t := range djSpec.Tasks {
			if t.GetContainer() != nil && parentTask.GetContainer() != nil {
				t.GetContainer().Config = append(t.GetContainer().Config, parentTask.GetContainer().Config...)
			}

			// TODO: This is a hack since array tasks' interfaces are malformed. Remove after
			// FlyteKit version that generates the right interfaces is deployed.
			if t.Type == "container_array" {
				iface := t.GetInterface()
				iface.Outputs = makeArrayInterface(iface.Outputs)
			}
		}
	}

	for _, o := range djSpec.Outputs {
		err = updateBindingNodeIDsWithLineage(parentNodeID, currentAttemptStr, o.Binding)
		if err != nil {
			return nil, err
		}
	}

	return &core.WorkflowTemplate{
		Id: &core.Identifier{
			Project:      nCtx.NodeExecutionMetadata().GetExecutionID().Project,
			Domain:       nCtx.NodeExecutionMetadata().GetExecutionID().Domain,
			Version:      rand.String(10),
			Name:         rand.String(10),
			ResourceType: core.ResourceType_WORKFLOW,
		},
		Nodes:     djSpec.Nodes,
		Outputs:   djSpec.Outputs,
		Interface: iface,
	}, nil
}

func (d dynamicNodeTaskNodeHandler) buildContextualDynamicWorkflow(ctx context.Context, nCtx handler.NodeExecutionContext) (dynamicWf v1alpha1.ExecutableWorkflow, isDynamic bool, err error) {

	t := d.metrics.buildDynamicWorkflow.Start(ctx)
	defer t.Stop()

	f, err := task.NewRemoteFutureFileReader(ctx, nCtx.NodeStatus().GetDataDir(), nCtx.DataStore())
	if err != nil {
		return nil, false, err
	}

	// TODO: This is a hack to set parent task execution id, we should move to node-node relationship.
	execID := task.GetTaskExecutionIdentifier(nCtx)
	nStatus := nCtx.NodeStatus().GetNodeExecutionStatus(ctx, dynamicNodeID)
	nStatus.SetDataDir(nCtx.NodeStatus().GetDataDir())
	nStatus.SetOutputDir(nCtx.NodeStatus().GetOutputDir())
	nStatus.SetParentTaskID(execID)

	// cacheHitStopWatch := d.metrics.CacheHit.Start(ctx)
	// Check if we have compiled the workflow before:
	// If there is a cached compiled Workflow, load and return it.
	// if ok, err := f.CacheExists(ctx); err != nil {
	//	logger.Warnf(ctx, "Failed to call head on compiled futures file. Error: %v", err)
	//	return nil, false, errors.Wrapf(errors.CausedByError, nCtx.NodeID(), err, "Failed to do HEAD on compiled futures file.")
	// } else if ok {
	//	// It exists, load and return it
	//	compiledWf, err := f.RetrieveCache(ctx)
	//	if err != nil {
	//		logger.Warnf(ctx, "Failed to load cached flyte workflow , this will cause the dynamic workflow to be recompiled. Error: %v", err)
	//		d.metrics.CacheError.Inc(ctx)
	//	} else {
	//		cacheHitStopWatch.Stop()
	//		return newContextualWorkflow(nCtx.Workflow(), compiledWf, nStatus, compiledWf.Tasks, compiledWf.SubWorkflows), true, nil
	//	}
	// }

	// We know for sure that futures file was generated. Lets read it
	djSpec, err := f.Read(ctx)
	if err != nil {
		return nil, false, errors.Wrapf(errors.RuntimeExecutionError, nCtx.NodeID(), err, "unable to read futures file, maybe corrupted")
	}

	var closure *core.CompiledWorkflowClosure
	wf, err := d.buildDynamicWorkflowTemplate(ctx, djSpec, nCtx, nStatus)
	if err != nil {
		return nil, true, err
	}

	compiledTasks, err := compileTasks(ctx, djSpec.Tasks)
	if err != nil {
		return nil, true, err
	}

	// TODO: This will currently fail if the WF references any launch plans
	closure, err = compiler.CompileWorkflow(wf, djSpec.Subworkflows, compiledTasks, []common2.InterfaceProvider{})
	if err != nil {
		return nil, true, err
	}

	subwf, err := k8s.BuildFlyteWorkflow(closure, &core.LiteralMap{}, nil, "")
	if err != nil {
		return nil, true, err
	}

	if err := f.Cache(ctx, subwf); err != nil {
		logger.Errorf(ctx, "Failed to cache Dynamic workflow [%s]", err.Error())
	}

	return newContextualWorkflow(nCtx.Workflow(), subwf, nStatus, subwf.Tasks, subwf.SubWorkflows, nCtx.DataStore()), true, nil
}

func (d dynamicNodeTaskNodeHandler) progressDynamicWorkflow(ctx context.Context, dynamicWorkflow v1alpha1.ExecutableWorkflow,
	nCtx handler.NodeExecutionContext, prevState handler.DynamicNodeState) (handler.Transition, handler.DynamicNodeState, error) {

	state, err := d.nodeExecutor.RecursiveNodeHandler(ctx, dynamicWorkflow, dynamicWorkflow.StartNode())
	if err != nil {
		return handler.UnknownTransition, prevState, err
	}

	if state.HasFailed() {
		if dynamicWorkflow.GetOnFailureNode() != nil {
			// TODO Once we migrate to closure node we need to handle subworkflow using the subworkflow handler
			logger.Errorf(ctx, "We do not support failure nodes in dynamic workflow today")
		}

		return handler.DoTransition(handler.TransitionTypeEphemeral, handler.PhaseInfoRunning(nil)),
			handler.DynamicNodeState{Phase: v1alpha1.DynamicNodePhaseFailing, Reason: state.Err.Error()},
			nil
	}

	if state.HasTimedOut() {
		if dynamicWorkflow.GetOnFailureNode() != nil {
			// TODO Once we migrate to closure node we need to handle subworkflow using the subworkflow handler
			logger.Errorf(ctx, "We do not support failure nodes in dynamic workflow today")
		}
		return handler.DoTransition(handler.TransitionTypeEphemeral, handler.PhaseInfoFailure("DynamicNodeTimeout", "timed out", nil)),
			handler.DynamicNodeState{Phase: v1alpha1.DynamicNodePhaseFailing, Reason: "dynamic node timed out"}, nil
	}

	if state.IsComplete() {
		var o *handler.OutputInfo
		// If the WF interface has outputs, validate that the outputs file was written.
		if outputBindings := dynamicWorkflow.GetOutputBindings(); len(outputBindings) > 0 {
			endNodeStatus := dynamicWorkflow.GetNodeExecutionStatus(ctx, v1alpha1.EndNodeID)
			if endNodeStatus == nil {
				return handler.DoTransition(handler.TransitionTypeEphemeral, handler.PhaseInfoFailure("MalformedDynamicWorkflow", "no end-node found in dynamic workflow", nil)),
					handler.DynamicNodeState{Phase: v1alpha1.DynamicNodePhaseFailing, Reason: "no end-node found in dynamic workflow"},
					nil
			}

			sourcePath := v1alpha1.GetOutputsFile(endNodeStatus.GetDataDir())
			if metadata, err := nCtx.DataStore().Head(ctx, sourcePath); err == nil {
				if !metadata.Exists() {
					return handler.DoTransition(handler.TransitionTypeEphemeral, handler.PhaseInfoRetryableFailure("DynamicWorkflowOutputsNotFound", " is expected to produce outputs but no outputs file was written to %v.", nil)),
						handler.DynamicNodeState{Phase: v1alpha1.DynamicNodePhaseFailing, Reason: "DynamicWorkflow is expected to produce outputs but no outputs file was written"},
						nil
				}
			} else {
				return handler.UnknownTransition, prevState, err
			}

			destinationPath := v1alpha1.GetOutputsFile(nCtx.NodeStatus().GetDataDir())
			if err := nCtx.DataStore().CopyRaw(ctx, sourcePath, destinationPath, storage.Options{}); err != nil {
				return handler.DoTransition(handler.TransitionTypeEphemeral,
						handler.PhaseInfoFailure(errors.OutputsNotFoundError,
							fmt.Sprintf("Failed to copy subworkflow outputs from [%v] to [%v]", sourcePath, destinationPath), nil),
					), handler.DynamicNodeState{Phase: v1alpha1.DynamicNodePhaseFailing, Reason: "Failed to copy subworkflow outputs"},
					nil
			}
			o = &handler.OutputInfo{OutputURI: destinationPath}
		}

		return handler.DoTransition(handler.TransitionTypeEphemeral, handler.PhaseInfoSuccess(&handler.ExecutionInfo{
			OutputInfo: o,
		})), prevState, nil
	}

	if state.PartiallyComplete() {
		if err := nCtx.EnqueueOwnerFunc()(); err != nil {
			return handler.UnknownTransition, prevState, err
		}
	}

	return handler.DoTransition(handler.TransitionTypeEphemeral, handler.PhaseInfoRunning(nil)), prevState, nil
}

func New(underlying TaskNodeHandler, nodeExecutor executors.Node, scope promutils.Scope) handler.Node {

	return &dynamicNodeTaskNodeHandler{
		TaskNodeHandler: underlying,
		metrics:         newMetrics(scope),
		nodeExecutor:    nodeExecutor,
	}
}<|MERGE_RESOLUTION|>--- conflicted
+++ resolved
@@ -242,12 +242,7 @@
 			return nil, err
 		}
 		subNodeStatus.SetDataDir(originalNodePath)
-<<<<<<< HEAD
 		subNodeStatus.SetOutputDir(outputDir)
-		subNodeStatus.ResetDirty()
-
-=======
->>>>>>> a79c03f3
 		n.Id = newID
 	}
 
