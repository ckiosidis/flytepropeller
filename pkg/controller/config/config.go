--- conflicted
+++ resolved
@@ -121,16 +121,9 @@
 
 // configuration for a node
 type NodeConfig struct {
-<<<<<<< HEAD
-	DefaultDeadlines DefaultDeadlines `json:"default-deadlines,omitempty" pflag:",Default value for timeouts"`
-	// max number of times a node is retried on system failures
-	MaxNodeRetriesOnSystemFailures uint32 `json:"max-node-retries-system-failures" pflag:"2,Maximum number of retries per node for node failure due to infra issues"`
-	// failure threshold for a node to be considered interruptible
-	InterruptibleFailureThreshold uint32 `json:"interruptible-failure-threshold" pflag:"1, number of failures for a node to be still considered interruptible'"`
-=======
-	DefaultDeadlines                DefaultDeadlines `json:"default-deadlines,omitempty" pflag:",Default value for timeouts"`
-	MaxNodeRetriesForSystemFailures int64            `json:"max-node-retries-system-failures" pflag:"2,Maximum number of retries per node for node failure due to infra issues"`
->>>>>>> a812e79e
+	DefaultDeadlines               DefaultDeadlines `json:"default-deadlines,omitempty" pflag:",Default value for timeouts"`
+	MaxNodeRetriesOnSystemFailures int64            `json:"max-node-retries-system-failures" pflag:"2,Maximum number of retries per node for node failure due to infra issues"`
+	InterruptibleFailureThreshold  int64            `json:"interruptible-failure-threshold" pflag:"1, number of failures for a node to be still considered interruptible'"`
 }
 
 // Contains default values for timeouts
