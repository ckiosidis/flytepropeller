--- conflicted
+++ resolved
@@ -2,7 +2,6 @@
 
 import (
 	"context"
-	"fmt"
 	"reflect"
 
 	"github.com/lyft/flytestdlib/logger"
@@ -40,14 +39,8 @@
 
 func (r remoteFileOutputResolver) ExtractOutput(ctx context.Context, w v1alpha1.BaseWorkflowWithStatus, n v1alpha1.ExecutableNode,
 	bindToVar VarName) (values *core.Literal, err error) {
-<<<<<<< HEAD
-	nodeStatus := w.GetNodeExecutionStatus(n.GetID())
-	fmt.Printf("nodeStatus.GetOutputDir() is %v\n", nodeStatus.GetOutputDir())
+	nodeStatus := w.GetNodeExecutionStatus(ctx, n.GetID())
 	outputsFileRef := v1alpha1.GetOutputsFile(nodeStatus.GetOutputDir())
-=======
-	nodeStatus := w.GetNodeExecutionStatus(ctx, n.GetID())
-	outputsFileRef := v1alpha1.GetOutputsFile(nodeStatus.GetDataDir())
->>>>>>> a79c03f3
 
 	index, actualVar, err := ParseVarName(bindToVar)
 	if err != nil {
@@ -72,7 +65,7 @@
 	d := &core.LiteralMap{}
 	// TODO we should do a head before read and if head results in not found then fail
 	if err := store.ReadProtobuf(ctx, outputsFileRef, d); err != nil {
-		return nil, errors.Wrapf(errors.CausedByError, nodeID, err, "Failed to GetPrevious data from dataDir [%v]",
+		return nil, errors.Wrapf(errors.CausedByError, nodeID, err, "Failed to GetPrevious data from outputDir [%v]",
 			outputsFileRef)
 	}
 
@@ -106,7 +99,7 @@
 
 	d := &core.LiteralMap{}
 	if err := store.ReadProtobuf(ctx, outputsFileRef, d); err != nil {
-		return nil, errors.Wrapf(errors.CausedByError, nodeID, err, "Failed to GetPrevious data from dataDir [%v]",
+		return nil, errors.Wrapf(errors.CausedByError, nodeID, err, "Failed to GetPrevious data from outputDir [%v]",
 			outputsFileRef)
 	}
 
