--- conflicted
+++ resolved
@@ -67,7 +67,6 @@
 	}
 }
 
-<<<<<<< HEAD
 func (c *nodeExecutor) IdempotentRecordEvent(ctx context.Context, nodeEvent *event.NodeExecutionEvent) error {
 	if nodeEvent == nil {
 		return fmt.Errorf("event recording attempt of Nil Node execution event")
@@ -87,26 +86,6 @@
 		} else if eventsErr.IsEventAlreadyInTerminalStateError(err) {
 			logger.Warningf(ctx, "Failed to record nodeEvent, error [%s]", err.Error())
 			return errors.Wrapf(errors.IllegalStateError, nodeEvent.Id.NodeId, err, "phase mis-match mismatch between propeller and control plane; Trying to record Node p: %s", nodeEvent.Phase)
-=======
-// Start the node execution. This implies that the node will start processing
-func (c *nodeExecutor) startNode(ctx context.Context, w v1alpha1.ExecutableWorkflow, node v1alpha1.ExecutableNode, nodeStatus v1alpha1.ExecutableNodeStatus, h handler.IFace) (handler.Status, error) {
-
-	// TODO: Performance problem, we may be in a retry loop and do not need to resolve the inputs again.
-	// For now we will do this.
-	dataDir := nodeStatus.GetDataDir()
-	var nodeInputs *handler.Data
-	if !node.IsStartNode() {
-		t := c.metrics.NodeInputGatherLatency.Start(ctx)
-		defer t.Stop()
-		// Can execute
-		var err error
-		nodeInputs, err = Resolve(ctx, c.nodeHandlerFactory, w, node.GetID(), node.GetInputBindings(), c.store)
-		// TODO we need to handle retryable, network errors here!!
-		if err != nil {
-			c.metrics.ResolutionFailure.Inc(ctx)
-			logger.Warningf(ctx, "Failed to resolve inputs for Node. Error [%v]", err)
-			return handler.StatusFailed(err), nil
->>>>>>> 5f7503b1
 		}
 	}
 	return err
@@ -141,6 +120,8 @@
 		dataDir := nodeStatus.GetDataDir()
 		var nodeInputs *core.LiteralMap
 		if !node.IsStartNode() {
+			t := c.metrics.NodeInputGatherLatency.Start(ctx)
+			defer t.Stop()
 			// Can execute
 			var err error
 			nodeInputs, err = Resolve(ctx, c.outputResolver, w, node.GetID(), node.GetInputBindings())
@@ -454,13 +435,10 @@
 	switch nodeStatus.GetPhase() {
 	case v1alpha1.NodePhaseNotYetStarted, v1alpha1.NodePhaseQueued, v1alpha1.NodePhaseRunning, v1alpha1.NodePhaseFailing, v1alpha1.NodePhaseRetryableFailure, v1alpha1.NodePhaseSucceeding:
 		logger.Debugf(currentNodeCtx, "Handling node Status [%v]", nodeStatus.GetPhase().String())
-<<<<<<< HEAD
-		return c.handleNode(currentNodeCtx, w, currentNode)
-=======
+		
 		t := c.metrics.NodeExecutionTime.Start(ctx)
 		defer t.Stop()
-		return c.executeNode(currentNodeCtx, w, currentNode)
->>>>>>> 5f7503b1
+		return c.handleNode(currentNodeCtx, w, currentNode)
 		// TODO we can optimize skip state handling by iterating down the graph and marking all as skipped
 		// Currently we treat either Skip or Success the same way. In this approach only one node will be skipped
 		// at a time. As we iterate down, further nodes will be skipped
@@ -529,15 +507,7 @@
 		taskRecorder:        events.NewTaskEventRecorder(eventSink, scope.NewSubScope("task")),
 		maxDatasetSizeBytes: maxDatasetSize,
 		metrics: &nodeMetrics{
-<<<<<<< HEAD
-			Scope:              nodeScope,
-			FailureDuration:    labeled.NewStopWatch("failure_duration", "Indicates the total execution time of a failed workflow.", time.Millisecond, nodeScope, labeled.EmitUnlabeledMetric),
-			SuccessDuration:    labeled.NewStopWatch("success_duration", "Indicates the total execution time of a successful workflow.", time.Millisecond, nodeScope, labeled.EmitUnlabeledMetric),
-			InputsWriteFailure: labeled.NewCounter("inputs_write_fail", "Indicates failure in writing node inputs to metastore", nodeScope),
-			ResolutionFailure:  labeled.NewCounter("input_resolve_fail", "Indicates failure in resolving node inputs", nodeScope),
-			TransitionLatency:  labeled.NewStopWatch("transition_latency", "Measures the latency between the last parent node stoppedAt time and current node's queued time.", time.Millisecond, nodeScope, labeled.EmitUnlabeledMetric),
-			QueuingLatency:     labeled.NewStopWatch("queueing_latency", "Measures the latency between the time a node's been queued to the time the handler reported the executable moved to running state", time.Millisecond, nodeScope, labeled.EmitUnlabeledMetric),
-=======
+			Scope:                  nodeScope,
 			FailureDuration:        labeled.NewStopWatch("failure_duration", "Indicates the total execution time of a failed workflow.", time.Millisecond, nodeScope, labeled.EmitUnlabeledMetric),
 			SuccessDuration:        labeled.NewStopWatch("success_duration", "Indicates the total execution time of a successful workflow.", time.Millisecond, nodeScope, labeled.EmitUnlabeledMetric),
 			InputsWriteFailure:     labeled.NewCounter("inputs_write_fail", "Indicates failure in writing node inputs to metastore", nodeScope),
@@ -546,7 +516,6 @@
 			QueuingLatency:         labeled.NewStopWatch("queueing_latency", "Measures the latency between the time a node's been queued to the time the handler reported the executable moved to running state", time.Millisecond, nodeScope, labeled.EmitUnlabeledMetric),
 			NodeExecutionTime:      labeled.NewStopWatch("node_exec_latency", "Measures the time taken to execute one node, a node can be complex so it may encompass sub-node latency.", time.Microsecond, nodeScope, labeled.EmitUnlabeledMetric),
 			NodeInputGatherLatency: labeled.NewStopWatch("node_input_latency", "Measures the latency to aggregate inputs and check readiness of a node", time.Millisecond, nodeScope, labeled.EmitUnlabeledMetric),
->>>>>>> 5f7503b1
 		},
 		outputResolver: NewRemoteFileOutputResolver(store),
 	}
