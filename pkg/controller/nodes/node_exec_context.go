package nodes

import (
	"context"
	"fmt"

	"github.com/lyft/flyteidl/clients/go/events"
	"github.com/lyft/flyteplugins/go/tasks/pluginmachinery/io"
	"github.com/lyft/flyteplugins/go/tasks/pluginmachinery/ioutils"
	"github.com/lyft/flytestdlib/storage"
	"k8s.io/apimachinery/pkg/types"

	"github.com/lyft/flytepropeller/pkg/apis/flyteworkflow/v1alpha1"
	"github.com/lyft/flytepropeller/pkg/controller/nodes/handler"
	"github.com/lyft/flytepropeller/pkg/utils"
)

const NodeIDLabel = "node-id"
const TaskNameLabel = "task-name"

type execMetadata struct {
	v1alpha1.WorkflowMeta
<<<<<<< HEAD
	interrutptible bool
=======
	nodeLabels map[string]string
>>>>>>> 0411acd8
}

func (e execMetadata) GetK8sServiceAccount() string {
	return e.WorkflowMeta.GetServiceAccountName()
}

func (e execMetadata) GetOwnerID() types.NamespacedName {
	return types.NamespacedName{Name: e.GetName(), Namespace: e.GetNamespace()}
}

<<<<<<< HEAD
func (e execMetadata) IsInterruptible() bool {
	return e.interrutptible
=======
func (e execMetadata) GetLabels() map[string]string {
	return e.nodeLabels
>>>>>>> 0411acd8
}

type execContext struct {
	store               *storage.DataStore
	tr                  handler.TaskReader
	md                  handler.NodeExecutionMetadata
	er                  events.TaskEventRecorder
	inputs              io.InputReader
	node                v1alpha1.ExecutableNode
	nodeStatus          v1alpha1.ExecutableNodeStatus
	maxDatasetSizeBytes int64
	nsm                 *nodeStateManager
	enqueueOwner        func() error
	w                   v1alpha1.ExecutableWorkflow
}

func (e execContext) EnqueueOwnerFunc() func() error {
	return e.enqueueOwner
}

func (e execContext) Workflow() v1alpha1.ExecutableWorkflow {
	return e.w
}

func (e execContext) TaskReader() handler.TaskReader {
	return e.tr
}

func (e execContext) NodeStateReader() handler.NodeStateReader {
	return e.nsm
}

func (e execContext) NodeStateWriter() handler.NodeStateWriter {
	return e.nsm
}

func (e execContext) DataStore() *storage.DataStore {
	return e.store
}

func (e execContext) InputReader() io.InputReader {
	return e.inputs
}

func (e execContext) EventsRecorder() events.TaskEventRecorder {
	return e.er
}

func (e execContext) NodeID() v1alpha1.NodeID {
	return e.node.GetID()
}

func (e execContext) Node() v1alpha1.ExecutableNode {
	return e.node
}

func (e execContext) CurrentAttempt() uint32 {
	return e.nodeStatus.GetAttempts()
}

func (e execContext) NodeStatus() v1alpha1.ExecutableNodeStatus {
	return e.nodeStatus
}

func (e execContext) NodeExecutionMetadata() handler.NodeExecutionMetadata {
	return e.md
}

func (e execContext) MaxDatasetSizeBytes() int64 {
	return e.maxDatasetSizeBytes
}

<<<<<<< HEAD
func (e execContext) GetLabels() map[string]string {
	return e.nodeLabels
}

func newNodeExecContext(_ context.Context, store *storage.DataStore, w v1alpha1.ExecutableWorkflow, node v1alpha1.ExecutableNode, nodeStatus v1alpha1.ExecutableNodeStatus, inputs io.InputReader, interruptible bool, maxDatasetSize int64, er events.TaskEventRecorder, tr handler.TaskReader, nsm *nodeStateManager, enqueueOwner func() error) *execContext {
	md := execMetadata{WorkflowMeta: w, interrutptible: interruptible}
=======
func newNodeExecContext(_ context.Context, store *storage.DataStore, w v1alpha1.ExecutableWorkflow, node v1alpha1.ExecutableNode, nodeStatus v1alpha1.ExecutableNodeStatus, inputs io.InputReader, maxDatasetSize int64, er events.TaskEventRecorder, tr handler.TaskReader, nsm *nodeStateManager, enqueueOwner func() error) *execContext {
	md := execMetadata{WorkflowMeta: w}
>>>>>>> 0411acd8

	// Copying the labels before updating it for this node
	nodeLabels := make(map[string]string)
	for k, v := range md.GetLabels() {
		nodeLabels[k] = v
	}
	nodeLabels[NodeIDLabel] = utils.SanitizeLabelValue(node.GetID())
	if tr != nil && tr.GetTaskID() != nil {
		nodeLabels[TaskNameLabel] = utils.SanitizeLabelValue(tr.GetTaskID().Name)
	}
	md.nodeLabels = nodeLabels

	return &execContext{
		md:                  md,
		store:               store,
		node:                node,
		nodeStatus:          nodeStatus,
		inputs:              inputs,
		er:                  er,
		maxDatasetSizeBytes: maxDatasetSize,
		tr:                  tr,
		nsm:                 nsm,
		enqueueOwner:        enqueueOwner,
		w:                   w,
	}
}

func (c *nodeExecutor) newNodeExecContextDefault(ctx context.Context, w v1alpha1.ExecutableWorkflow, n v1alpha1.ExecutableNode, s v1alpha1.ExecutableNodeStatus) (*execContext, error) {
	var tr handler.TaskReader
	if n.GetKind() == v1alpha1.NodeKindTask {
		if n.GetTaskID() == nil {
			return nil, fmt.Errorf("bad state, no task-id defined for node [%s]", n.GetID())
		}
		tk, err := w.GetTask(*n.GetTaskID())
		if err != nil {
			return nil, err
		}
		tr = &taskReader{TaskTemplate: tk.CoreTask()}
	}

	workflowEnqueuer := func() error {
		c.enqueueWorkflow(w.GetID())
		return nil
	}

	interrutible := w.IsInterruptible()
	if n.IsInterruptible() != nil {
		interrutible = *n.IsInterruptible()
	}

	return newNodeExecContext(ctx, c.store, w, n, s,
		ioutils.NewCachedInputReader(
			ctx,
			ioutils.NewRemoteFileInputReader(
				ctx,
				c.store,
				ioutils.NewInputFilePaths(
					ctx,
					c.store,
					s.GetDataDir(),
				),
			),
		),
		interrutible,
		c.maxDatasetSizeBytes,
		&taskEventRecorder{TaskEventRecorder: c.taskRecorder},
		tr,
		newNodeStateManager(ctx, s),
		workflowEnqueuer,
	), nil
}<|MERGE_RESOLUTION|>--- conflicted
+++ resolved
@@ -17,14 +17,12 @@
 
 const NodeIDLabel = "node-id"
 const TaskNameLabel = "task-name"
+const NodeInterruptibleLabel = "interruptible"
 
 type execMetadata struct {
 	v1alpha1.WorkflowMeta
-<<<<<<< HEAD
 	interrutptible bool
-=======
-	nodeLabels map[string]string
->>>>>>> 0411acd8
+	nodeLabels     map[string]string
 }
 
 func (e execMetadata) GetK8sServiceAccount() string {
@@ -35,13 +33,12 @@
 	return types.NamespacedName{Name: e.GetName(), Namespace: e.GetNamespace()}
 }
 
-<<<<<<< HEAD
 func (e execMetadata) IsInterruptible() bool {
 	return e.interrutptible
-=======
+}
+
 func (e execMetadata) GetLabels() map[string]string {
 	return e.nodeLabels
->>>>>>> 0411acd8
 }
 
 type execContext struct {
@@ -114,27 +111,19 @@
 	return e.maxDatasetSizeBytes
 }
 
-<<<<<<< HEAD
-func (e execContext) GetLabels() map[string]string {
-	return e.nodeLabels
-}
-
 func newNodeExecContext(_ context.Context, store *storage.DataStore, w v1alpha1.ExecutableWorkflow, node v1alpha1.ExecutableNode, nodeStatus v1alpha1.ExecutableNodeStatus, inputs io.InputReader, interruptible bool, maxDatasetSize int64, er events.TaskEventRecorder, tr handler.TaskReader, nsm *nodeStateManager, enqueueOwner func() error) *execContext {
 	md := execMetadata{WorkflowMeta: w, interrutptible: interruptible}
-=======
-func newNodeExecContext(_ context.Context, store *storage.DataStore, w v1alpha1.ExecutableWorkflow, node v1alpha1.ExecutableNode, nodeStatus v1alpha1.ExecutableNodeStatus, inputs io.InputReader, maxDatasetSize int64, er events.TaskEventRecorder, tr handler.TaskReader, nsm *nodeStateManager, enqueueOwner func() error) *execContext {
-	md := execMetadata{WorkflowMeta: w}
->>>>>>> 0411acd8
 
 	// Copying the labels before updating it for this node
 	nodeLabels := make(map[string]string)
-	for k, v := range md.GetLabels() {
+	for k, v := range w.GetLabels() {
 		nodeLabels[k] = v
 	}
 	nodeLabels[NodeIDLabel] = utils.SanitizeLabelValue(node.GetID())
 	if tr != nil && tr.GetTaskID() != nil {
 		nodeLabels[TaskNameLabel] = utils.SanitizeLabelValue(tr.GetTaskID().Name)
 	}
+	nodeLabels[NodeInterruptibleLabel] = interruptible
 	md.nodeLabels = nodeLabels
 
 	return &execContext{
