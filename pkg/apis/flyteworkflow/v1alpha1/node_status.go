--- conflicted
+++ resolved
@@ -5,6 +5,7 @@
 	"context"
 	"encoding/json"
 	"reflect"
+	"strconv"
 
 	"github.com/lyft/flytestdlib/storage"
 
@@ -154,18 +155,11 @@
 	LastUpdatedAt        *metav1.Time  `json:"lastUpdatedAt,omitempty"`
 	LastAttemptStartedAt *metav1.Time  `json:"laStartedAt,omitempty"`
 	Message              string        `json:"message,omitempty"`
-<<<<<<< HEAD
-	DataDir              DataReference `json:"dataDir,omitempty"`
-	OutputDir            DataReference `json:"outputDir,omitempty"`
+	DataDir              DataReference `json:"-"`
+	OutputDir            DataReference `json:"-"`
 	Attempts             uint32        `json:"attempts"`
 	Cached               bool          `json:"cached"`
-	dirty                bool
-=======
-	DataDir              DataReference `json:"-"`
-	Attempts             uint32        `json:"attempts"`
-	Cached               bool          `json:"cached"`
-
->>>>>>> a79c03f3
+
 	// This is useful only for branch nodes. If this is set, then it can be used to determine if execution can proceed
 	ParentNode    *NodeID                  `json:"parentNode,omitempty"`
 	ParentTask    *TaskExecutionIdentifier `json:"-"`
@@ -481,6 +475,16 @@
 			n.SetDataDir(dataDir)
 		}
 
+		if len(n.GetOutputDir()) == 0 {
+			outputDir, err := in.DataReferenceConstructor.ConstructReference(ctx, n.GetDataDir(), strconv.FormatUint(uint64(in.Attempts), 10))
+			if err != nil {
+				logger.Errorf(ctx, "Failed to construct output dir for node [%v]", id)
+				return n
+			}
+
+			n.SetOutputDir(outputDir)
+		}
+
 		return n
 	}
 
@@ -499,7 +503,14 @@
 		return n
 	}
 
+	outputDir, err := in.DataReferenceConstructor.ConstructReference(ctx, dataDir, "0")
+	if err != nil {
+		logger.Errorf(ctx, "Failed to construct output dir for node [%v]", id)
+		return n
+	}
+
 	newNodeStatus.SetDataDir(dataDir)
+	newNodeStatus.SetOutputDir(outputDir)
 	newNodeStatus.DataReferenceConstructor = in.DataReferenceConstructor
 
 	in.SubNodeStatus[id] = newNodeStatus
@@ -517,9 +528,6 @@
 
 func (in *NodeStatus) SetDataDir(d DataReference) {
 	in.DataDir = d
-
-	// We do not need to set Dirty here because this field is not persisted.
-	//in.SetDirty()
 }
 
 func (in *NodeStatus) GetOutputDir() DataReference {
@@ -528,7 +536,6 @@
 
 func (in *NodeStatus) SetOutputDir(d DataReference) {
 	in.OutputDir = d
-	in.setDirty()
 }
 
 func (in *NodeStatus) Equals(other *NodeStatus) bool {
