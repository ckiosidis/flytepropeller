package dynamic

import (
	"context"
	"testing"

<<<<<<< HEAD
	mocks2 "github.com/lyft/flytepropeller/pkg/controller/nodes/handler/mocks"
=======
	"github.com/lyft/flytestdlib/promutils"
	"github.com/lyft/flytestdlib/storage"
	v1 "k8s.io/apimachinery/pkg/apis/meta/v1"

	"github.com/lyft/flytepropeller/pkg/apis/flyteworkflow/v1alpha1"
>>>>>>> 965d469c

	"github.com/lyft/flyteidl/gen/pb-go/flyteidl/core"

	"github.com/stretchr/testify/mock"

	"github.com/stretchr/testify/assert"
)

func TestHierarchicalNodeID(t *testing.T) {
	t.Run("empty parent", func(t *testing.T) {
		actual, err := hierarchicalNodeID("", "abc")
		assert.NoError(t, err)
		assert.Equal(t, "-abc", actual)
	})

	t.Run("long result", func(t *testing.T) {
		actual, err := hierarchicalNodeID("abcdefghijklmnopqrstuvwxyz", "abc")
		assert.NoError(t, err)
		assert.Equal(t, "fpa3kc3y", actual)
	})
}

func TestUnderlyingInterface(t *testing.T) {
	expectedIface := &core.TypedInterface{
		Outputs: &core.VariableMap{
			Variables: map[string]*core.Variable{
				"in": {
					Type: &core.LiteralType{
						Type: &core.LiteralType_Simple{
							Simple: core.SimpleType_INTEGER,
						},
					},
				},
			},
		},
	}

	tk := &core.TaskTemplate{
		Interface: expectedIface,
	}

	tr := &mocks2.TaskReader{}
	tr.On("Read", mock.Anything).Return(tk, nil)

	iface, err := underlyingInterface(context.TODO(), tr)
	assert.NoError(t, err)
	assert.NotNil(t, iface)
	assert.Equal(t, expectedIface, iface)

	tk.Interface = nil
	iface, err = underlyingInterface(context.TODO(), tr)
	assert.NoError(t, err)
	assert.NotNil(t, iface)
<<<<<<< HEAD
	assert.Nil(t, iface.Outputs)
=======
	assert.Equal(t, expectedIface, iface)
}

func createInmemoryStore(t testing.TB) *storage.DataStore {
	cfg := storage.Config{
		Type: storage.TypeMemory,
	}

	d, err := storage.NewDataStore(&cfg, promutils.NewTestScope())
	assert.NoError(t, err)

	return d
}

func Test_cacheFlyteWorkflow(t *testing.T) {
	store := createInmemoryStore(t)
	expected := &v1alpha1.FlyteWorkflow{
		TypeMeta:   v1.TypeMeta{},
		ObjectMeta: v1.ObjectMeta{},
		WorkflowSpec: &v1alpha1.WorkflowSpec{
			ID: "abc",
			Connections: v1alpha1.Connections{
				DownstreamEdges: map[v1alpha1.NodeID][]v1alpha1.NodeID{},
				UpstreamEdges:   map[v1alpha1.NodeID][]v1alpha1.NodeID{},
			},
		},
	}

	location := storage.DataReference("somekey/file.json")
	assert.NoError(t, cacheFlyteWorkflow(context.TODO(), store, expected, location))
	actual, err := loadCachedFlyteWorkflow(context.TODO(), store, location)
	assert.NoError(t, err)
	assert.Equal(t, expected, actual)
>>>>>>> 965d469c
}<|MERGE_RESOLUTION|>--- conflicted
+++ resolved
@@ -4,15 +4,12 @@
 	"context"
 	"testing"
 
-<<<<<<< HEAD
-	mocks2 "github.com/lyft/flytepropeller/pkg/controller/nodes/handler/mocks"
-=======
 	"github.com/lyft/flytestdlib/promutils"
 	"github.com/lyft/flytestdlib/storage"
 	v1 "k8s.io/apimachinery/pkg/apis/meta/v1"
 
 	"github.com/lyft/flytepropeller/pkg/apis/flyteworkflow/v1alpha1"
->>>>>>> 965d469c
+	mocks2 "github.com/lyft/flytepropeller/pkg/controller/nodes/handler/mocks"
 
 	"github.com/lyft/flyteidl/gen/pb-go/flyteidl/core"
 
@@ -66,41 +63,6 @@
 	iface, err = underlyingInterface(context.TODO(), tr)
 	assert.NoError(t, err)
 	assert.NotNil(t, iface)
-<<<<<<< HEAD
 	assert.Nil(t, iface.Outputs)
-=======
-	assert.Equal(t, expectedIface, iface)
 }
 
-func createInmemoryStore(t testing.TB) *storage.DataStore {
-	cfg := storage.Config{
-		Type: storage.TypeMemory,
-	}
-
-	d, err := storage.NewDataStore(&cfg, promutils.NewTestScope())
-	assert.NoError(t, err)
-
-	return d
-}
-
-func Test_cacheFlyteWorkflow(t *testing.T) {
-	store := createInmemoryStore(t)
-	expected := &v1alpha1.FlyteWorkflow{
-		TypeMeta:   v1.TypeMeta{},
-		ObjectMeta: v1.ObjectMeta{},
-		WorkflowSpec: &v1alpha1.WorkflowSpec{
-			ID: "abc",
-			Connections: v1alpha1.Connections{
-				DownstreamEdges: map[v1alpha1.NodeID][]v1alpha1.NodeID{},
-				UpstreamEdges:   map[v1alpha1.NodeID][]v1alpha1.NodeID{},
-			},
-		},
-	}
-
-	location := storage.DataReference("somekey/file.json")
-	assert.NoError(t, cacheFlyteWorkflow(context.TODO(), store, expected, location))
-	actual, err := loadCachedFlyteWorkflow(context.TODO(), store, location)
-	assert.NoError(t, err)
-	assert.Equal(t, expected, actual)
->>>>>>> 965d469c
-}