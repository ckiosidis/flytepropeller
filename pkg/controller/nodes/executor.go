--- conflicted
+++ resolved
@@ -3,7 +3,6 @@
 import (
 	"context"
 	"fmt"
-	"strconv"
 	"time"
 
 	errors2 "github.com/lyft/flytestdlib/errors"
@@ -264,22 +263,6 @@
 		return executors.NodeStatusUndefined, err
 	}
 
-<<<<<<< HEAD
-	if nodeStatus.GetDataDir() == "" {
-		dataDir, err := w.GetExecutionStatus().ConstructNodeDataDir(ctx, c.store, node.GetID())
-		if err != nil {
-			return executors.NodeStatusUndefined, err
-		}
-		nodeStatus.SetDataDir(dataDir)
-	}
-	outputDir, err := c.store.ConstructReference(ctx, nodeStatus.GetDataDir(), strconv.FormatUint(uint64(nodeStatus.GetAttempts()), 10))
-	if err != nil {
-		return executors.NodeStatusUndefined, err
-	}
-	nodeStatus.SetOutputDir(outputDir)
-
-=======
->>>>>>> a79c03f3
 	nCtx, err := c.newNodeExecContextDefault(ctx, w, node, nodeStatus)
 	if err != nil {
 		return executors.NodeStatusUndefined, err
@@ -530,12 +513,8 @@
 	if nodeStatus.GetDataDir() == "" {
 		return executors.NodeStatusUndefined, errors.Errorf(errors.IllegalStateError, startNode.GetID(), "no data-dir set, cannot store inputs")
 	}
-<<<<<<< HEAD
 	outputFile := v1alpha1.GetOutputsFile(nodeStatus.GetOutputDir())
-=======
-
-	outputFile := v1alpha1.GetOutputsFile(nodeStatus.GetDataDir())
->>>>>>> a79c03f3
+
 	so := storage.Options{}
 	if err := c.store.WriteProtobuf(ctx, outputFile, so, inputs); err != nil {
 		logger.Errorf(ctx, "Failed to write protobuf (metadata). Error [%v]", err)
