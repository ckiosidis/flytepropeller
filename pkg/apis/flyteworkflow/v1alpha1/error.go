package v1alpha1

import (
	"bytes"

	"github.com/flyteorg/flyteidl/gen/pb-go/flyteidl/core"
	"github.com/golang/protobuf/jsonpb"
<<<<<<< HEAD
	"github.com/flyteorg/flyteidl/gen/pb-go/flyteidl/core"
=======
>>>>>>> 2f6639fc
)

// Wrapper around core.Execution error. Execution Error has a protobuf enum and hence needs to be wrapped by custom marshaller
type ExecutionError struct {
	*core.ExecutionError
}

func (in *ExecutionError) UnmarshalJSON(b []byte) error {
	in.ExecutionError = &core.ExecutionError{}
	return jsonpb.Unmarshal(bytes.NewReader(b), in.ExecutionError)
}

func (in *ExecutionError) MarshalJSON() ([]byte, error) {
	if in == nil {
		return nilJSON, nil
	}
	var buf bytes.Buffer
	if err := marshaler.Marshal(&buf, in.ExecutionError); err != nil {
		return nil, err
	}
	return buf.Bytes(), nil
}

func (in *ExecutionError) DeepCopyInto(out *ExecutionError) {
	*out = *in
}<|MERGE_RESOLUTION|>--- conflicted
+++ resolved
@@ -5,10 +5,6 @@
 
 	"github.com/flyteorg/flyteidl/gen/pb-go/flyteidl/core"
 	"github.com/golang/protobuf/jsonpb"
-<<<<<<< HEAD
-	"github.com/flyteorg/flyteidl/gen/pb-go/flyteidl/core"
-=======
->>>>>>> 2f6639fc
 )
 
 // Wrapper around core.Execution error. Execution Error has a protobuf enum and hence needs to be wrapped by custom marshaller
