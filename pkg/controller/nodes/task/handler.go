package task

import (
	"context"
	"fmt"
	"github.com/lyft/flytepropeller/pkg/controller/nodes/task/resourcemanager_interface"
	"runtime/debug"
	"time"

	"github.com/lyft/flyteplugins/go/tasks/pluginmachinery/ioutils"

	"github.com/golang/protobuf/ptypes"
	"github.com/lyft/flyteidl/gen/pb-go/flyteidl/core"
	"github.com/lyft/flyteidl/gen/pb-go/flyteidl/event"
	pluginMachinery "github.com/lyft/flyteplugins/go/tasks/pluginmachinery"
	"github.com/lyft/flyteplugins/go/tasks/pluginmachinery/catalog"
	pluginCore "github.com/lyft/flyteplugins/go/tasks/pluginmachinery/core"
	"github.com/lyft/flyteplugins/go/tasks/pluginmachinery/io"
	pluginK8s "github.com/lyft/flyteplugins/go/tasks/pluginmachinery/k8s"
	"github.com/lyft/flytepropeller/pkg/controller/nodes/task/resourcemanager"
	rmConfig "github.com/lyft/flytepropeller/pkg/controller/nodes/task/resourcemanager/config"
	"github.com/lyft/flytestdlib/contextutils"
	"github.com/lyft/flytestdlib/logger"
	"github.com/lyft/flytestdlib/promutils"
	"github.com/lyft/flytestdlib/promutils/labeled"
	"github.com/lyft/flytestdlib/storage"
	regErrors "github.com/pkg/errors"

	"github.com/lyft/flytepropeller/pkg/controller/executors"
	"github.com/lyft/flytepropeller/pkg/controller/nodes/errors"
	"github.com/lyft/flytepropeller/pkg/controller/nodes/handler"
	"github.com/lyft/flytepropeller/pkg/controller/nodes/task/config"
	"github.com/lyft/flytepropeller/pkg/controller/nodes/task/secretmanager"
)

const pluginContextKey = contextutils.Key("plugin")

type metrics struct {
	pluginPanics           labeled.Counter
	unsupportedTaskType    labeled.Counter
	catalogPutFailureCount labeled.Counter
	catalogGetFailureCount labeled.Counter
	discoveryMissCount     labeled.Counter
	catalogHitCount        labeled.Counter
	pluginExecutionLatency labeled.StopWatch

	// TODO We should have a metric to capture custom state size
}

type pluginRequestedTransition struct {
	previouslyObserved bool
	ttype              handler.TransitionType
	pInfo              pluginCore.PhaseInfo
	execInfo           handler.ExecutionInfo
	pluginState        []byte
	pluginStateVersion uint32
}

func (p *pluginRequestedTransition) CacheHit() {
	p.ttype = handler.TransitionTypeEphemeral
	p.pInfo = pluginCore.PhaseInfoSuccess(nil)
	if p.execInfo.TaskNodeInfo == nil {
		p.execInfo.TaskNodeInfo = &handler.TaskNodeInfo{}
	}
	p.execInfo.TaskNodeInfo.CacheHit = true
}

func (p *pluginRequestedTransition) ObservedTransitionAndState(trns pluginCore.Transition, pluginStateVersion uint32, pluginState []byte) {
	p.ttype = ToTransitionType(trns.Type())
	p.pInfo = trns.Info()
	p.pluginState = pluginState
	p.pluginStateVersion = pluginStateVersion
}

func (p *pluginRequestedTransition) ObservedExecutionError(executionError *io.ExecutionError) {
	if executionError.IsRecoverable {
		p.pInfo = pluginCore.PhaseInfoFailed(pluginCore.PhaseRetryableFailure, executionError.ExecutionError, p.pInfo.Info())
	} else {
		p.pInfo = pluginCore.PhaseInfoFailed(pluginCore.PhasePermanentFailure, executionError.ExecutionError, p.pInfo.Info())
	}
}

func (p *pluginRequestedTransition) IsPreviouslyObserved() bool {
	return p.previouslyObserved
}

func (p *pluginRequestedTransition) TransitionPreviouslyRecorded() {
	p.previouslyObserved = true
}

func (p *pluginRequestedTransition) FinalTaskEvent(id *core.TaskExecutionIdentifier, in io.InputFilePaths, out io.OutputFilePaths) (*event.TaskExecutionEvent, error) {
	if p.previouslyObserved {
		return nil, nil
	}
	return ToTaskExecutionEvent(id, in, out, p.pInfo)
}

func (p *pluginRequestedTransition) ObserveSuccess(outputPath storage.DataReference) {
	p.execInfo.OutputInfo = &handler.OutputInfo{OutputURI: outputPath}
}

func (p *pluginRequestedTransition) FinalTransition(ctx context.Context) (handler.Transition, error) {
	switch p.pInfo.Phase() {
	case pluginCore.PhaseSuccess:
		logger.Debugf(ctx, "Transitioning to Success")
		return handler.DoTransition(p.ttype, handler.PhaseInfoSuccess(&p.execInfo)), nil
	case pluginCore.PhaseRetryableFailure:
		logger.Debugf(ctx, "Transitioning to RetryableFailure")
		return handler.DoTransition(p.ttype, handler.PhaseInfoRetryableFailureErr(p.pInfo.Err(), nil)), nil
	case pluginCore.PhasePermanentFailure:
		logger.Debugf(ctx, "Transitioning to Failure")
		return handler.DoTransition(p.ttype, handler.PhaseInfoFailureErr(p.pInfo.Err(), nil)), nil
	case pluginCore.PhaseUndefined:
		return handler.UnknownTransition, fmt.Errorf("error converting plugin phase, received [Undefined]")
	}

	logger.Debugf(ctx, "Task still running")
	return handler.DoTransition(p.ttype, handler.PhaseInfoRunning(nil)), nil
}

// The plugin interface available especially for testing.
type PluginRegistryIface interface {
	GetCorePlugins() []pluginCore.PluginEntry
	GetK8sPlugins() []pluginK8s.PluginEntry
}

type Handler struct {
	catalog        catalog.Client
	asyncCatalog   catalog.AsyncClient
	plugins        map[pluginCore.TaskType]pluginCore.Plugin
	defaultPlugin  pluginCore.Plugin
	metrics        *metrics
	pluginRegistry PluginRegistryIface
	kubeClient     pluginCore.KubeClient
	secretManager  pluginCore.SecretManager
<<<<<<< HEAD
	resourceManagerFactory resourcemanager.Factory
=======
	barrierCache   *barrier
	cfg            *config.Config
>>>>>>> 6ccc4f33
}

func (t *Handler) FinalizeRequired() bool {
	return true
}

func (t *Handler) setDefault(ctx context.Context, p pluginCore.Plugin) error {
	if t.defaultPlugin != nil {
		logger.Errorf(ctx, "cannot set plugin [%s] as default as plugin [%s] is already configured as default", p.GetID(), t.defaultPlugin.GetID())
	} else {
		logger.Infof(ctx, "Plugin [%s] registered as default plugin", p.GetID())
		t.defaultPlugin = p
	}
	return nil
}

func (t *Handler) Setup(ctx context.Context, sCtx handler.SetupContext) error {
	tSCtx, err := t.newSetupContext(ctx, sCtx)
	if err != nil {
		return err
	}

	enabledPlugins, err := WranglePluginsAndGenerateFinalList(ctx, &t.cfg.TaskPlugins, t.pluginRegistry)
	if err != nil {
		logger.Errorf(ctx, "Failed to finalize enabled plugins. Err: %s", err)
		return err
	}

	for _, p := range enabledPlugins {
		tSCtx.resourceNegotiator = t.resourceManagerFactory.GetNegotiator(resourcemanager_interface.ResourceNamespace(p.ID))
		logger.Infof(ctx, "Loading Plugin [%s] ENABLED", p.ID)
		cp, err := p.LoadPlugin(ctx, tSCtx)
		if err != nil {
			return regErrors.Wrapf(err, "failed to load plugin - %s", p.ID)
		}
		for _, tt := range p.RegisteredTaskTypes {
			logger.Infof(ctx, "Plugin [%s] registered for TaskType [%s]", p.ID, tt)
			t.plugins[tt] = cp
		}
		if p.IsDefault {
			if err := t.setDefault(ctx, cp); err != nil {
				return err
			}
		}
	}
	return nil
}

func (t Handler) ResolvePlugin(ctx context.Context, ttype string) (pluginCore.Plugin, error) {
	p, ok := t.plugins[ttype]
	if ok {
		logger.Debugf(ctx, "Plugin [%s] resolved for Handler type [%s]", p.GetID(), ttype)
		return p, nil
	}
	if t.defaultPlugin != nil {
		logger.Warnf(ctx, "No plugin found for Handler-type [%s], defaulting to [%s]", ttype, t.defaultPlugin.GetID())
		return t.defaultPlugin, nil
	}
	return nil, fmt.Errorf("no plugin defined for Handler type [%s] and no defaultPlugin configured", ttype)
}

func (t Handler) invokePlugin(ctx context.Context, p pluginCore.Plugin, tCtx *taskExecutionContext, ts handler.TaskNodeState) (*pluginRequestedTransition, error) {
	pluginTrns := &pluginRequestedTransition{}

	trns, err := func() (trns pluginCore.Transition, err error) {
		defer func() {
			if r := recover(); r != nil {
				t.metrics.pluginPanics.Inc(ctx)
				stack := debug.Stack()
				logger.Errorf(ctx, "Panic in plugin[%s]", p.GetID())
				err = fmt.Errorf("panic when executing a plugin [%s]. Stack: [%s]", p.GetID(), string(stack))
				trns = pluginCore.UnknownTransition
			}
		}()
		childCtx := context.WithValue(ctx, pluginContextKey, p.GetID())
		trns, err = p.Handle(childCtx, tCtx)
		return
	}()
	if err != nil {
		logger.Warnf(ctx, "Runtime error from plugin [%s]. Error: %s", p.GetID(), err.Error())
		return nil, regErrors.Wrapf(err, "failed to execute handle for plugin [%s]", p.GetID())
	}

	var b []byte
	var v uint32
	if tCtx.psm.newState != nil {
		b = tCtx.psm.newState.Bytes()
		v = uint32(tCtx.psm.newStateVersion)
	} else {
		// New state was not mutated, so we should write back the existing state
		b = ts.PluginState
		v = ts.PluginPhaseVersion
	}
	pluginTrns.ObservedTransitionAndState(trns, v, b)

	if pluginTrns.pInfo.Phase() == ts.PluginPhase {
		if pluginTrns.pInfo.Version() == ts.PluginPhaseVersion {
			logger.Debugf(ctx, "p+Version previously seen .. no event will be sent")
			pluginTrns.TransitionPreviouslyRecorded()
			return pluginTrns, nil
		}
		if pluginTrns.pInfo.Version() > uint32(t.cfg.MaxPluginPhaseVersions) {
			logger.Errorf(ctx, "Too many Plugin p versions for plugin [%s]. p versions [%d/%d]", p.GetID(), pluginTrns.pInfo.Version(), t.cfg.MaxPluginPhaseVersions)
			pluginTrns.ObservedExecutionError(&io.ExecutionError{
				ExecutionError: &core.ExecutionError{
					Code: "TooManyPluginPhaseVersions",
					Message: fmt.Sprintf("Total number of phase versions exceeded for phase [%s] in Plugin "+
						"[%s]. Attempted to set version to [%v], max allowed [%d]",
						pluginTrns.pInfo.Phase().String(), p.GetID(), pluginTrns.pInfo.Version(), t.cfg.MaxPluginPhaseVersions),
				},
				IsRecoverable: false,
			})
			return pluginTrns, nil
		}
	}

	if pluginTrns.pInfo.Phase() == pluginCore.PhaseSuccess {
		// -------------------------------------
		// TODO: @kumare create Issue# Remove the code after we use closures to handle dynamic nodes
		// This code only exists to support Dynamic tasks. Eventually dynamic tasks will use closure nodes to execute
		// Until then we have to check if the Handler executed resulted in a dynamic node being generated, if so, then
		// we will not check for outputs or call onTaskSuccess. The reason is that outputs have not yet been materialized.
		// Outputs for the parent node will only get generated after the subtasks complete. We have to wait for the completion
		// the dynamic.handler will call onTaskSuccess for the parent node

		f, err := NewRemoteFutureFileReader(ctx, tCtx.ow.GetOutputPrefixPath(), tCtx.DataStore())
		if err != nil {
			return nil, regErrors.Wrapf(err, "failed to create remote file reader")
		}
		if ok, err := f.Exists(ctx); err != nil {
			logger.Errorf(ctx, "failed to check existence of futures file")
			return nil, regErrors.Wrapf(err, "failed to check existence of futures file")
		} else if ok {
			logger.Infof(ctx, "Futures file exists, this is a dynamic parent-Handler will not run onTaskSuccess")
			return pluginTrns, nil
		}
		// End TODO
		// -------------------------------------
		logger.Debugf(ctx, "Task success detected, calling on Task success")
		outputCommitter := ioutils.NewRemoteFileOutputWriter(ctx, tCtx.DataStore(), tCtx.OutputWriter())
		execID := tCtx.TaskExecutionMetadata().GetTaskExecutionID().GetID()
		ee, err := t.ValidateOutputAndCacheAdd(ctx, tCtx.InputReader(), tCtx.ow.GetReader(), outputCommitter, tCtx.tr, catalog.Metadata{
			TaskExecutionIdentifier: &execID,
		})
		if err != nil {
			return nil, err
		}
		if ee != nil {
			pluginTrns.ObservedExecutionError(ee)
		} else {
			pluginTrns.ObserveSuccess(tCtx.ow.GetOutputPath())
		}
	}
	return pluginTrns, nil
}

func (t Handler) Handle(ctx context.Context, nCtx handler.NodeExecutionContext) (handler.Transition, error) {
	ttype := nCtx.TaskReader().GetTaskType()
	ctx = contextutils.WithTaskType(ctx, ttype)
	p, err := t.ResolvePlugin(ctx, ttype)
	if err != nil {
		return handler.UnknownTransition, errors.Wrapf(errors.UnsupportedTaskTypeError, nCtx.NodeID(), err, "unable to resolve plugin")
	}

	tCtx, err := t.newTaskExecutionContext(ctx, nCtx, p.GetID())
	if err != nil {
		return handler.UnknownTransition, errors.Wrapf(errors.IllegalStateError, nCtx.NodeID(), err, "unable to create Handler execution context")
	}

	ts := nCtx.NodeStateReader().GetTaskNodeState()

	var pluginTrns *pluginRequestedTransition

	// NOTE: Ideally we should use a taskExecution state for this handler. But, doing that will make it completely backwards incompatible
	// So now we will derive this from the plugin phase
	// TODO @kumare re-evaluate this decision

	// STEP 1: Check Cache
	if ts.PluginPhase == pluginCore.PhaseUndefined {
		// This is assumed to be first time. we will check catalog and call handle
		if ok, err := t.CheckCatalogCache(ctx, tCtx.tr, nCtx.InputReader(), tCtx.ow); err != nil {
			logger.Errorf(ctx, "failed to check catalog cache with error")
			return handler.UnknownTransition, err
		} else if ok {
			r := tCtx.ow.GetReader()
			if r != nil {
				// TODO @kumare this can be optimized, if we have paths then the reader could be pipelined to a sink
				o, ee, err := r.Read(ctx)
				if err != nil {
					logger.Errorf(ctx, "failed to read from catalog, err: %s", err.Error())
					return handler.UnknownTransition, err
				}
				if ee != nil {
					logger.Errorf(ctx, "got execution error from catalog output reader? This should not happen, err: %s", ee.String())
					return handler.UnknownTransition, errors.Errorf(errors.IllegalStateError, nCtx.NodeID(), "execution error from a cache output, bad state: %s", ee.String())
				}
				if err := nCtx.DataStore().WriteProtobuf(ctx, tCtx.ow.GetOutputPath(), storage.Options{}, o); err != nil {
					logger.Errorf(ctx, "failed to write cached value to datastore, err: %s", err.Error())
					return handler.UnknownTransition, err
				}
				pluginTrns = &pluginRequestedTransition{}
				pluginTrns.CacheHit()
			} else {
				logger.Errorf(ctx, "no output reader found after a catalog cache hit!")
			}
		}
	}

	barrierTick := uint32(0)
	// STEP 2: If no cache-hit, then lets invoke the plugin and wait for a transition out of undefined
	if pluginTrns == nil {
		prevBarrier := t.barrierCache.GetPreviousBarrierTransition(ctx, tCtx.TaskExecutionMetadata().GetTaskExecutionID().GetGeneratedName())
		// Lets start with the current barrierTick (the value to be stored) same as the barrierTick in the cache
		barrierTick = prevBarrier.BarrierClockTick
		// Lets check if this value in cache is less than or equal to one in the store
		if barrierTick <= ts.BarrierClockTick {
			var err error
			pluginTrns, err = t.invokePlugin(ctx, p, tCtx, ts)
			if err != nil {
				return handler.UnknownTransition, errors.Wrapf(errors.RuntimeExecutionError, nCtx.NodeID(), err, "failed during plugin execution")
			}
			if pluginTrns.IsPreviouslyObserved() {
				logger.Debugf(ctx, "No state change for Task, previously observed same transition. Short circuiting.")
				return pluginTrns.FinalTransition(ctx)
			}
			// Now no matter what we should update the barrierTick (stored in state)
			// This is because the state is ahead of the inmemory representation
			// This can happen in the case where the process restarted or the barrier cache got reset
			barrierTick = ts.BarrierClockTick
			// Now if the transition is of type barrier, lets tick the clock by one from the prev known value
			// store that in the cache
			if pluginTrns.ttype == handler.TransitionTypeBarrier {
				logger.Infof(ctx, "Barrier transition observed for Plugin [%s], TaskExecID [%s]. recording: [%s]", p.GetID(), tCtx.TaskExecutionMetadata().GetTaskExecutionID().GetGeneratedName(), pluginTrns.pInfo.String())
				barrierTick = barrierTick + 1
				t.barrierCache.RecordBarrierTransition(ctx, tCtx.TaskExecutionMetadata().GetTaskExecutionID().GetGeneratedName(), BarrierTransition{
					BarrierClockTick: barrierTick,
					CallLog: PluginCallLog{
						PluginTransition: pluginTrns,
					},
				})

			}
		} else {
			// Barrier tick will remain to be the one in cache.
			// Now it may happen that the cache may get reset before we store the barrier tick
			// this will cause us to lose that information and potentially replaying.
			logger.Infof(ctx, "Replaying Barrier transition for cache tick [%d] < stored tick [%d], Plugin [%s], TaskExecID [%s]. recording: [%s]", barrierTick, ts.BarrierClockTick, p.GetID(), tCtx.TaskExecutionMetadata().GetTaskExecutionID().GetGeneratedName(), prevBarrier.CallLog.PluginTransition.pInfo.String())
			pluginTrns = prevBarrier.CallLog.PluginTransition
		}
	}

	// STEP 3: Sanity check
	if pluginTrns == nil {
		// Still nil, this should never happen!!!
		return handler.UnknownTransition, errors.Errorf(errors.IllegalStateError, nCtx.NodeID(), "plugin transition is not observed and no error as well.")
	}

	execID := tCtx.TaskExecutionMetadata().GetTaskExecutionID().GetID()
	// STEP 4: Send buffered events!
	logger.Debugf(ctx, "Sending buffered Task events.")
	for _, ev := range tCtx.ber.GetAll(ctx) {
		evInfo, err := ToTaskExecutionEvent(&execID, nCtx.InputReader(), tCtx.ow, ev)
		if err != nil {
			return handler.UnknownTransition, err
		}
		if err := nCtx.EventsRecorder().RecordTaskEvent(ctx, evInfo); err != nil {
			logger.Errorf(ctx, "Event recording failed for Plugin [%s], eventPhase [%s], error :%s", p.GetID(), evInfo.Phase.String(), err.Error())
			// Check for idempotency
			// Check for terminate state error
			return handler.UnknownTransition, err
		}
	}

	// STEP 5: Send Transition events
	logger.Debugf(ctx, "Sending transition event for plugin phase [%s]", pluginTrns.pInfo.Phase().String())
	evInfo, err := pluginTrns.FinalTaskEvent(&execID, nCtx.InputReader(), tCtx.ow)
	if err != nil {
		logger.Errorf(ctx, "failed to convert plugin transition to TaskExecutionEvent. Error: %s", err.Error())
		return handler.UnknownTransition, err
	}
	if evInfo != nil {
		if err := nCtx.EventsRecorder().RecordTaskEvent(ctx, evInfo); err != nil {
			// Check for idempotency
			// Check for terminate state error
			logger.Errorf(ctx, "failed to send event to Admin. error: %s", err.Error())
			return handler.UnknownTransition, err
		}
	} else {
		logger.Debugf(ctx, "Received no event to record.")
	}

	// STEP 6: Persist the plugin state
	err = nCtx.NodeStateWriter().PutTaskNodeState(handler.TaskNodeState{
		PluginState:        pluginTrns.pluginState,
		PluginStateVersion: pluginTrns.pluginStateVersion,
		PluginPhase:        pluginTrns.pInfo.Phase(),
		PluginPhaseVersion: pluginTrns.pInfo.Version(),
		BarrierClockTick:   barrierTick,
	})
	if err != nil {
		logger.Errorf(ctx, "Failed to store TaskNode state, err :%s", err.Error())
		return handler.UnknownTransition, err
	}

	return pluginTrns.FinalTransition(ctx)
}

func (t Handler) Abort(ctx context.Context, nCtx handler.NodeExecutionContext, reason string) error {
	logger.Debugf(ctx, "Abort invoked.")

	ttype := nCtx.TaskReader().GetTaskType()
	p, err := t.ResolvePlugin(ctx, ttype)
	if err != nil {
		return errors.Wrapf(errors.UnsupportedTaskTypeError, nCtx.NodeID(), err, "unable to resolve plugin")
	}

	tCtx, err := t.newTaskExecutionContext(ctx, nCtx, p.GetID())
	if err != nil {
		return errors.Wrapf(errors.IllegalStateError, nCtx.NodeID(), err, "unable to create Handler execution context")
	}

	err = func() (err error) {
		defer func() {
			if r := recover(); r != nil {
				t.metrics.pluginPanics.Inc(ctx)
				stack := debug.Stack()
				logger.Errorf(ctx, "Panic in plugin.Abort for TaskType [%s]", tCtx.tr.GetTaskType())
				err = fmt.Errorf("panic when executing a plugin for TaskType [%s]. Stack: [%s]", tCtx.tr.GetTaskType(), string(stack))
			}
		}()
		childCtx := context.WithValue(ctx, pluginContextKey, p.GetID())
		err = p.Abort(childCtx, tCtx)
		return
	}()

	if err != nil {
		logger.Errorf(ctx, "Abort failed when calling plugin abort.")
		return err
	}
	taskExecID := tCtx.TaskExecutionMetadata().GetTaskExecutionID().GetID()
	evRecorder := nCtx.EventsRecorder()
	if err := evRecorder.RecordTaskEvent(ctx, &event.TaskExecutionEvent{
		TaskId:                taskExecID.TaskId,
		ParentNodeExecutionId: taskExecID.NodeExecutionId,
		RetryAttempt:          nCtx.CurrentAttempt(),
		Phase:                 core.TaskExecution_ABORTED,
		OccurredAt:            ptypes.TimestampNow(),
		OutputResult: &event.TaskExecutionEvent_Error{
			Error: &core.ExecutionError{
				Code:    "Task Aborted",
				Message: reason,
			}},
	}); err != nil {
		logger.Errorf(ctx, "failed to send event to Admin. error: %s", err.Error())
		return err
	}
	return nil
}

func (t Handler) Finalize(ctx context.Context, nCtx handler.NodeExecutionContext) error {
	logger.Debugf(ctx, "Finalize invoked.")
	ttype := nCtx.TaskReader().GetTaskType()
	p, err := t.ResolvePlugin(ctx, ttype)
	if err != nil {
		return errors.Wrapf(errors.UnsupportedTaskTypeError, nCtx.NodeID(), err, "unable to resolve plugin")
	}

	tCtx, err := t.newTaskExecutionContext(ctx, nCtx, p.GetID())
	if err != nil {
		return errors.Wrapf(errors.IllegalStateError, nCtx.NodeID(), err, "unable to create Handler execution context")
	}

	return func() (err error) {
		defer func() {
			if r := recover(); r != nil {
				t.metrics.pluginPanics.Inc(ctx)
				stack := debug.Stack()
				logger.Errorf(ctx, "Panic in plugin.Abort for TaskType [%s]", tCtx.tr.GetTaskType())
				err = fmt.Errorf("panic when executing a plugin for TaskType [%s]. Stack: [%s]", tCtx.tr.GetTaskType(), string(stack))
			}
		}()
		childCtx := context.WithValue(ctx, pluginContextKey, p.GetID())
		err = p.Finalize(childCtx, tCtx)
		return
	}()
}

func New(ctx context.Context, kubeClient executors.Client, client catalog.Client, scope promutils.Scope) (*Handler, error) {
	// TODO NewShould take apointer
	async, err := catalog.NewAsyncClient(client, *catalog.GetConfig(), scope)
	if err != nil {
		return nil, err
<<<<<<< HEAD
	}

	resourceManagerConfig := rmConfig.GetResourceManagerConfig()
	newResourceManagerFactory, err := resourcemanager.GetResourceManagerByType(ctx, resourceManagerConfig.ResourceManagerType, scope)
	if err != nil {
		return nil, err
	}

=======
	}

	if err = async.Start(ctx); err != nil {
		return nil, err
	}

	cfg := config.GetConfig()
>>>>>>> 6ccc4f33
	return &Handler{
		pluginRegistry: pluginMachinery.PluginRegistry(),
		plugins:        make(map[pluginCore.TaskType]pluginCore.Plugin),
		metrics: &metrics{
			pluginPanics:           labeled.NewCounter("plugin_panic", "Task plugin paniced when trying to execute a Handler.", scope),
			unsupportedTaskType:    labeled.NewCounter("unsupported_tasktype", "No Handler plugin configured for Handler type", scope),
			catalogHitCount:        labeled.NewCounter("discovery_hit_count", "Task cached in Discovery", scope),
			discoveryMissCount:     labeled.NewCounter("discovery_miss_count", "Task not cached in Discovery", scope),
			catalogPutFailureCount: labeled.NewCounter("discovery_put_failure_count", "Discovery Put failure count", scope),
			catalogGetFailureCount: labeled.NewCounter("discovery_get_failure_count", "Discovery Get faillure count", scope),
			pluginExecutionLatency: labeled.NewStopWatch("plugin_exec_latecny", "Time taken to invoke plugin for one round", time.Microsecond, scope),
		},
		kubeClient:    kubeClient,
		catalog:       client,
		asyncCatalog:  async,
		resourceManagerFactory: newResourceManagerFactory,
		secretManager: secretmanager.NewFileEnvSecretManager(secretmanager.GetConfig()),
<<<<<<< HEAD
		cfg:           config.GetConfig(),
=======
		barrierCache:  NewLRUBarrier(ctx, cfg.BarrierConfig),
		cfg:           cfg,
>>>>>>> 6ccc4f33
	}, nil
}<|MERGE_RESOLUTION|>--- conflicted
+++ resolved
@@ -133,12 +133,9 @@
 	pluginRegistry PluginRegistryIface
 	kubeClient     pluginCore.KubeClient
 	secretManager  pluginCore.SecretManager
-<<<<<<< HEAD
 	resourceManagerFactory resourcemanager.Factory
-=======
 	barrierCache   *barrier
 	cfg            *config.Config
->>>>>>> 6ccc4f33
 }
 
 func (t *Handler) FinalizeRequired() bool {
@@ -531,24 +528,16 @@
 	async, err := catalog.NewAsyncClient(client, *catalog.GetConfig(), scope)
 	if err != nil {
 		return nil, err
-<<<<<<< HEAD
 	}
 
 	resourceManagerConfig := rmConfig.GetResourceManagerConfig()
 	newResourceManagerFactory, err := resourcemanager.GetResourceManagerByType(ctx, resourceManagerConfig.ResourceManagerType, scope)
-	if err != nil {
-		return nil, err
-	}
-
-=======
-	}
 
 	if err = async.Start(ctx); err != nil {
 		return nil, err
 	}
 
 	cfg := config.GetConfig()
->>>>>>> 6ccc4f33
 	return &Handler{
 		pluginRegistry: pluginMachinery.PluginRegistry(),
 		plugins:        make(map[pluginCore.TaskType]pluginCore.Plugin),
@@ -566,11 +555,7 @@
 		asyncCatalog:  async,
 		resourceManagerFactory: newResourceManagerFactory,
 		secretManager: secretmanager.NewFileEnvSecretManager(secretmanager.GetConfig()),
-<<<<<<< HEAD
-		cfg:           config.GetConfig(),
-=======
 		barrierCache:  NewLRUBarrier(ctx, cfg.BarrierConfig),
 		cfg:           cfg,
->>>>>>> 6ccc4f33
 	}, nil
 }