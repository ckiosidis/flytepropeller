--- conflicted
+++ resolved
@@ -51,19 +51,6 @@
 }
 
 func NewHandlerFactory(ctx context.Context, executor executors.Node, workflowLauncher launchplan.Executor, kubeClient executors.Client, client catalog.Client, scope promutils.Scope) (HandlerFactory, error) {
-<<<<<<< HEAD
-	newTaskHandler, err := task.New(ctx, kubeClient, client, scope)
-	if err != nil {
-		return nil, err
-	}
-	f := &handlerFactory{
-		handlers: map[v1alpha1.NodeKind]handler.Node{
-			v1alpha1.NodeKindBranch: branch.New(executor, scope),
-			v1alpha1.NodeKindTask: dynamic.New(
-				newTaskHandler,
-				executor,
-				scope),
-=======
 
 	t, err := task.New(ctx, kubeClient, client, scope)
 	if err != nil {
@@ -74,7 +61,6 @@
 		handlers: map[v1alpha1.NodeKind]handler.Node{
 			v1alpha1.NodeKindBranch:   branch.New(executor, scope),
 			v1alpha1.NodeKindTask:     dynamic.New(t, executor, scope),
->>>>>>> 6ccc4f33
 			v1alpha1.NodeKindWorkflow: subworkflow.New(executor, workflowLauncher, scope),
 			v1alpha1.NodeKindStart:    start.New(),
 			v1alpha1.NodeKindEnd:      end.New(),
